--- conflicted
+++ resolved
@@ -117,11 +117,7 @@
       "org.typelevel" %%% "cats-effect-testkit" % "3.0.0-M4" % Test,
       "org.scodec" %%% "scodec-bits" % "1.1.22",
       "org.typelevel" %%% "scalacheck-effect-munit" % "0.6.0" % Test,
-<<<<<<< HEAD
-      "org.typelevel" %%% "munit-cats-effect-3" % "0.10.0" % Test
-=======
-      "org.typelevel" %%% "munit-cats-effect-2" % "0.11.0" % Test
->>>>>>> 66870236
+      "org.typelevel" %%% "munit-cats-effect-3" % "0.11.0" % Test
     )
   )
 
