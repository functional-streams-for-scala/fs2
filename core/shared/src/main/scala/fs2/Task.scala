package fs2

import fs2.internal.{Actor,LinkedMap,Trampoline}
import fs2.util.{Async,Attempt,Effect,NonFatal}
import java.util.concurrent.atomic.{AtomicBoolean,AtomicReference}

import scala.concurrent.TimeoutException
import scala.concurrent.duration._

/**
 * Trampolined computation producing an `A` that may
 * include asynchronous steps. Arbitrary monadic expressions involving
 * `map` and `flatMap` are guaranteed to use constant stack space.
 * In addition, using `Task.async`, one may construct a `Task` from
 * callback-based APIs. This makes `Task` useful as a concurrency primitive
 * and as a control structure for wrapping callback-based APIs with a more
 * straightforward, monadic API.
 *
 * Task is also exception-safe. Any exceptions raised during processing may
 * be accessed via the `attempt` method, which converts a `Task[A]` to a
 * `Task[Attempt[A]]`.
 *
 * Unlike `scala.concurrent.Future`, `map` and `flatMap` do NOT spawn new
 * tasks and do not require an implicit `ExecutionContext`. Instead, `map`
 * and `flatMap` merely add to the current (trampolined) continuation that
 * will be run by the 'current' thread, unless explicitly forked via `Task.start`.
 *
 * `Task` also differs from `scala.concurrent.Future` in that it
 * does not represent a _running_ computation. Instead, we
 * reintroduce concurrency _explicitly_ using the `Task.start` function.
 * This simplifies our implementation and makes code easier to reason about,
 * since the order of effects and the points of allowed concurrency are made
 * fully explicit and do not depend on Scala's evaluation order.
 */
sealed abstract class Task[+A] {
  import Task._

  def flatMap[B](f: A => Task[B]): Task[B] = {
    this match {
      case Now(a) => Suspend(() => try f(a) catch { case NonFatal(t) => Fail(t) })
      case Fail(t) => Fail(t)
      case Suspend(thunk) => BindSuspend(thunk, f)
      case AsyncT(listen) => BindAsync(listen, f)
      case BindSuspend(thunk, g) =>
        Suspend(() => BindSuspend(thunk, g andThen (_ flatMap f)))
      case BindAsync(listen, g) =>
        Suspend(() => BindAsync(listen, g andThen (_ flatMap f)))
    }
  }

  def map[B](f: A => B): Task[B] = this match {
    case Now(a) => try Now(f(a)) catch { case NonFatal(t) => Fail(t) }
    case Fail(t) => Fail(t)
    case _ => flatMap(f andThen now)
  }

  /** 'Catches' exceptions in the given task and returns them as values. */
<<<<<<< HEAD
  def attempt: Task[Attempt[A]]
=======
  def attempt: Task[Attempt[A]] =
    new Task(get.map(a => Right(a)))
>>>>>>> 7810f494

  /**
   * Calls attempt and allows you to fold the `Attempt` up into a B
   * by passing the `Throwable` to `f` and `A` to `g`.
   */
  def attemptFold[B](f: Throwable => B, g: A => B): Task[B] =
    attempt.map(_.fold(f,g))

  /**
   * Calls `attempt` and handles some exceptions using the given partial
   * function, calling Task.now on the result. Any nonmatching exceptions
   * are reraised.
   */
  def handle[B>:A](f: PartialFunction[Throwable,B]): Task[B] =
    handleWith(f andThen Task.now)

  /**
   * Calls `attempt` and handles some exceptions using the given partial
   * function. Any nonmatching exceptions are reraised.
   */
  def handleWith[B>:A](f: PartialFunction[Throwable,Task[B]]): Task[B] =
    attempt flatMap {
      case Left(e) => f.lift(e) getOrElse Task.fail(e)
      case Right(a) => Task.now(a)
    }

  /**
   * Runs this `Task`, and if it fails with an exception, runs `t2`.
   * This is rather coarse-grained. Use `attempt`, `handle`, and
   * `flatMap` for more fine grained control of exception handling.
   */
  def or[B>:A](t2: Task[B]): Task[B] =
    attempt.flatMap {
      case Left(t) => t2
      case Right(a) => Now(a)
    }

  /** Returns a task that performs all evaluation asynchronously. */
  def async(implicit S: Strategy): Task[A] = Task.start(this).flatMap(identity)

  /**
   * Ensures the result of this Task satisfies the given predicate,
   * or fails with the given value.
   */
  def ensure(failure: => Throwable)(f: A => Boolean): Task[A] =
    flatMap(a => if(f(a)) Task.now(a) else Task.fail(failure))

  /**
   * Returns a `Task` that, when run, races evaluation of `this` and `t`,
   * and returns the result of whichever completes first. The losing task
   * continues to execute in the background though its result will be sent
   * nowhere.
   */
  def race[B](t: Task[B])(implicit S: Strategy): Task[Either[A,B]] = {
    Task.ref[Either[A,B]].flatMap { ref =>
      ref.setRace(this map (Left(_)), t map (Right(_)))
          .flatMap { _ => ref.get }
    }
  }

  /** Create a `Task` that will evaluate `a` after at least the given delay. */
  def schedule(delay: FiniteDuration)(implicit strategy: Strategy, scheduler: Scheduler): Task[A] =
    Task.schedule((), delay) flatMap { _ => this }

  private def unsafeRunAsyncTrampoline(cb: Attempt[A] => Trampoline[Unit]): Unit =
    (unsafeStep: @unchecked) match {
      case Now(a) => cb(Right(a)).run
      case Fail(t) => cb(Left(t)).run
      case AsyncT(onFinish) => onFinish(cb)
      case BindAsync(onFinish, g) =>
        onFinish {
          case Left(t) => Trampoline.done(fail(t).unsafeRunAsyncTrampoline(cb))
          case Right(x) => Trampoline.delay(try g(x) catch { case NonFatal(t) => Fail(t) }) map (_ unsafeRunAsyncTrampoline cb)
        }
    }

  @annotation.tailrec
  private final def unsafeStep: Task[A] = this match {
    case Suspend(thunk) => thunk().unsafeStep
    case BindSuspend(thunk, f) => (thunk() flatMap f).unsafeStep
    case _ => this
  }

  /**
   * Run this computation to obtain either a result or an exception, then
   * invoke the given callback. Any pure, non-asynchronous computation at the
   * head of this `Future` will be forced in the calling thread. At the first
   * `Async` encountered, control is transferred to whatever thread backs the
   * `Async` and this function returns immediately.
   */
  def unsafeRunAsync(f: Attempt[A] => Unit): Unit =
    unsafeRunAsyncTrampoline(a => Trampoline.done(f(a)))

  /**
   * Run this computation and return the result as a standard library `Future`.
   * Like `unsafeRunAsync` but returns a standard library `Future` instead of requiring
   * a callback.
   */
  def unsafeRunAsyncFuture(): scala.concurrent.Future[A] = {
    val promise = scala.concurrent.Promise[A]
    unsafeRunAsync { e => e.fold(promise.failure, promise.success); () }
    promise.future
  }

  /**
   * Runs this `Task` up until an async boundary. If the task completes synchronously,
   * the result is returned wrapped in a `Right`. If an async boundary is encountered,
   * a continuation is returned wrapped in a `Left`.
   * To return exceptions in an `Either`, use `unsafeAttemptRunSync()`.
   */
  def unsafeRunSync(): Either[Callback[A] => Unit, A] =
    unsafeAttemptRunSync().map(_.fold(t => throw t, a => a))

  /** Like `unsafeRunSync`, but returns exceptions as values. */
  def unsafeAttemptRunSync(): Either[Callback[A] => Unit, Attempt[A]] =
    (unsafeStep: @unchecked) match {
      case Now(a) => Right(Right(a))
      case Fail(t) => Right(Left(t))
      case AsyncT(onFinish) => Left(cb => onFinish(a => Trampoline.done(cb(a))))
      case BindAsync(onFinish, g) =>
        Left(cb => onFinish {
          case Left(t) => Trampoline.done(fail(t).unsafeRunAsync(cb))
          case Right(x) => Trampoline.delay(try g(x) catch { case NonFatal(t) => Fail(t) }).map(_.unsafeRunAsync(a => cb(a)))
        })
    }

  /**
   * Runs this `Task` up until an async boundary. If the task completes synchronously,
   * the result is returned. If an async boundary is encountered, `None` is returned.
   * To return exceptions in an `Either`, use `unsafeAttemptValue()`.
   */
  def unsafeValue(): Option[A] = unsafeRunSync.toOption

  /** Like `unsafeValue`, but returns exceptions as values. */
  def unsafeAttemptValue(): Option[Attempt[A]] = unsafeAttemptRunSync.toOption

    /**
   * A `Task` which returns a `TimeoutException` after `timeout`,
   * and attempts to cancel the running computation.
   *
   * This method is unsafe because upon reaching the specified timeout, the running
   * task is interrupted at a non-determinstic point in its execution.
   */
  def unsafeTimed(timeout: FiniteDuration)(implicit S: Strategy, scheduler: Scheduler): Task[A] =
    unforkedAsync[A] { cb =>
      val cancel = new AtomicBoolean(false)
      val done = new AtomicBoolean(false)
      try {
        scheduler.scheduleOnce(timeout) {
          if (done.compareAndSet(false, true)) {
            cancel.set(true)
            cb(Left(timeoutException(timeout)))
          }
        }
      } catch { case NonFatal(t) => cb(Left(t)) }
      unsafeRunAsyncInterruptibly(a => if (done.compareAndSet(false, true)) cb(a), cancel)
    }

  private[fs2] def unsafeRunAsyncInterruptibly(cb: Attempt[A] => Unit, cancel: AtomicBoolean): Unit =
    unsafeRunAsyncInterruptiblyTrampoline(a => Trampoline.done(cb(a)), cancel)

  private def unsafeRunAsyncInterruptiblyTrampoline(cb: Attempt[A] => Trampoline[Unit], cancel: AtomicBoolean): Unit =
    unsafeStepInterruptibly(cancel) match {
      case Now(a) if !cancel.get => cb(Right(a)).run
      case Fail(t) if !cancel.get => cb(Left(t)).run
      case AsyncT(onFinish) if !cancel.get =>
        onFinish(a =>
          if (!cancel.get) cb(a)
          else Trampoline.done(()))
      case BindAsync(onFinish, g) if !cancel.get =>
        onFinish {
          case Left(t) => Trampoline.done(fail(t).unsafeRunAsyncInterruptiblyTrampoline(cb, cancel))
          case Right(x) =>
            if (!cancel.get) Trampoline.delay(try g(x) catch { case NonFatal(t) => Fail(t) }) map (_.unsafeRunAsyncInterruptiblyTrampoline(cb, cancel))
            else Trampoline.done(())
        }
      case _ if cancel.get => ()
    }

  /** Like `step`, but may be interrupted by setting `cancel` to true. */
  @annotation.tailrec
  private final def unsafeStepInterruptibly(cancel: AtomicBoolean): Task[A] =
    if (!cancel.get) this match {
      case Suspend(thunk) => thunk().unsafeStepInterruptibly(cancel)
      case BindSuspend(thunk, f) => (thunk() flatMap f).unsafeStepInterruptibly(cancel)
      case _ => this
    }
    else this

  override def toString = "Task"
}

object Task extends TaskPlatform with TaskInstances {

  private final case class Now[+A](a: A) extends Task[A] {
    def attempt: Now[Attempt[A]] = Now(Right(a))
  }
  private final case class Fail(t: Throwable) extends Task[Nothing] {
    def attempt: Now[Attempt[Nothing]] = Now(Left(t))
  }
  private final case class Suspend[+A](thunk: () => Task[A]) extends Task[A] {
    def attempt: Suspend[Attempt[A]] = Suspend(() => try thunk().attempt catch { case NonFatal(t) => Now(Left(t)) })
  }
  private final case class BindSuspend[A,B](thunk: () => Task[A], f: A => Task[B]) extends Task[B] {
    def attempt: BindSuspend[Attempt[A], Attempt[B]] = BindSuspend(
      () => try thunk().attempt catch { case NonFatal(t) => Now(Left(t)) },
      _.fold(t => Now(Left(t)), a => f(a).attempt))
  }
  private final case class AsyncT[+A](onFinish: (Attempt[A] => Trampoline[Unit]) => Unit) extends Task[A] {
    def attempt: AsyncT[Attempt[A]] = AsyncT { cb => onFinish { attempt => cb(Right(attempt)) } }
  }
  private final case class BindAsync[A,B](onFinish: (Attempt[A] => Trampoline[Unit]) => Unit, f: A => Task[B]) extends Task[B] {
    def attempt: BindAsync[Attempt[A], Attempt[B]] = BindAsync(
      cb => onFinish { attempt => cb(Right(attempt)) },
      _.fold(
        t => Now(Left(t)),
        a => f(a).attempt))
  }

  type Callback[-A] = Attempt[A] => Unit

  /** A `Task` which fails with the given `Throwable`. */
  def fail(t: Throwable): Task[Nothing] = Fail(t)

  /** Convert a strict value to a `Task`. Also see `delay`. */
  def now[A](a: A): Task[A] = Now(a)

  /**
   * Promote a non-strict value to a `Task`, catching exceptions in
   * the process. Note that since `Task` is unmemoized, this will
   * recompute `a` each time it is sequenced into a larger computation.
   * Memoize `a` with a lazy value before calling this function if
   * memoization is desired.
   */
  def delay[A](a: => A): Task[A] = suspend(now(a))

  /**
   * Produce `f` in the main trampolining loop, `Future.step`, using a fresh
   * call stack. The standard trampolining primitive, useful for avoiding
   * stack overflows.
   */
  def suspend[A](a: => Task[A]): Task[A] = Suspend(() => try a catch { case NonFatal(t) => fail(t) })

  /** Create a `Future` that will evaluate `a` using the given `Strategy`. */
  def apply[A](a: => A)(implicit S: Strategy): Task[A] =
    async { cb => S(cb(Attempt(a))) }

  /**
    * Given `t: Task[A]`, `start(t)` returns a `Task[Task[A]]`. After `flatMap`-ing
    * into the outer task, `t` will be running in the background, and the inner task
    * is conceptually a future which can be forced at any point via `flatMap`.
    *
    * For example:
    *
    * {{{
     for {
       f <- Task.start { expensiveTask1 }
       // at this point, `expensive1` is evaluating in background
       g <- Task.start { expensiveTask2 }
       // now both `expensiveTask2` and `expensiveTask1` are running
       result1 <- f
       // we have forced `f`, so now only `expensiveTask2` may be running
       result2 <- g
       // we have forced `g`, so now nothing is running and we have both results
     } yield (result1 + result2)
   }}}
  */
  def start[A](t: Task[A])(implicit S: Strategy): Task[Task[A]] =
    ref[A].flatMap { ref => ref.set(t) map (_ => ref.get) }

  /**
    * Like [[async]], but run the callback in the same thread in the same
    * thread, rather than evaluating the callback using a `Strategy`.
   */
  def unforkedAsync[A](register: (Attempt[A] => Unit) => Unit): Task[A] =
    async(register)(Strategy.sequential)

  /**
    * Create a `Task` from an asynchronous computation, which takes the form
    * of a function with which we can register a callback. This can be used
    * to translate from a callback-based API to a straightforward monadic
    * version. The callback is run using the strategy `S`.
   */
  // Note: `register` does not use the `Attempt` alias due to scalac inference limitation
  def async[A](register: (Either[Throwable,A] => Unit) => Unit)(implicit S: Strategy): Task[A] =
    AsyncT { cb =>
      register { attempt =>
        try S(cb(attempt).run)
        catch { case NonFatal(t) => cb(Left(t)).run } } }

  /**
   * Create a `Task` from a `scala.concurrent.Future`.
   */
  def fromFuture[A](fut: => scala.concurrent.Future[A])(implicit S: Strategy, E: scala.concurrent.ExecutionContext): Task[A] =
    async { cb => fut.onComplete {
      case scala.util.Success(a) => cb(Right(a))
      case scala.util.Failure(t) => cb(Left(t))
    }}

  /** Create a `Task` that will evaluate `a` after at least the given delay. */
  def schedule[A](a: => A, delay: FiniteDuration)(implicit S: Strategy, scheduler: Scheduler): Task[A] =
    async { cb => scheduler.delayedStrategy(delay)(cb(Attempt(a))) }

  def traverse[A,B](v: Seq[A])(f: A => Task[B]): Task[Vector[B]] =
    v.reverse.foldLeft(Task.now(Vector.empty[B])) {
      (tl,hd) => f(hd) flatMap { b => tl.map(b +: _) }
    }

  def parallelTraverse[A,B](s: Seq[A])(f: A => Task[B])(implicit S: Strategy): Task[Vector[B]] =
    traverse(s)(f andThen Task.start) flatMap { tasks => traverse(tasks)(identity) }

  private trait MsgId
  private trait Msg[A]
  private object Msg {
    final case class Read[A](cb: Callback[(A, Long)], id: MsgId) extends Msg[A]
    final case class Nevermind[A](id: MsgId, cb: Callback[Boolean]) extends Msg[A]
    final case class Set[A](r: Attempt[A]) extends Msg[A]
    final case class TrySet[A](id: Long, r: Attempt[A], cb: Callback[Boolean]) extends Msg[A]
  }

  def ref[A](implicit S: Strategy, F: Async[Task]): Task[Ref[A]] = Task.delay {
    var result: Attempt[A] = null
    // any waiting calls to `access` before first `set`
    var waiting: LinkedMap[MsgId, Callback[(A, Long)]] = LinkedMap.empty
    // id which increases with each `set` or successful `modify`
    var nonce: Long = 0

    lazy val actor: Actor[Msg[A]] = Actor.actor[Msg[A]] {
      case Msg.Read(cb, idf) =>
        if (result eq null) waiting = waiting.updated(idf, cb)
        else { val r = result; val id = nonce; S { cb(r.map((_,id))) } }

      case Msg.Set(r) =>
        nonce += 1L
        if (result eq null) {
          val id = nonce
          waiting.values.foreach(cb => S { cb(r.map((_,id))) })
          waiting = LinkedMap.empty
        }
        result = r

      case Msg.TrySet(id, r, cb) =>
        if (id == nonce) {
          nonce += 1L; val id2 = nonce
          waiting.values.foreach(cb => S { cb(r.map((_,id2))) })
          waiting = LinkedMap.empty
          result = r
          cb(Right(true))
        }
        else cb(Right(false))

      case Msg.Nevermind(id, cb) =>
        val interrupted = waiting.get(id).isDefined
        waiting = waiting - id
        S { cb (Right(interrupted)) }
    }

    new Ref(actor)(S, F)
  }

  class Ref[A] private[fs2](actor: Actor[Msg[A]])(implicit S: Strategy, protected val F: Async[Task]) extends Async.Ref[Task,A] {

    def access: Task[(A, Attempt[A] => Task[Boolean])] =
      Task.delay(new MsgId {}).flatMap { mid =>
        getStamped(mid).map { case (a, id) =>
          val set = (a: Attempt[A]) =>
            Task.unforkedAsync[Boolean] { cb => actor ! Msg.TrySet(id, a, cb) }
          (a, set)
        }
      }

    /**
     * Return a `Task` that submits `t` to this ref for evaluation.
     * When it completes it overwrites any previously `put` value.
     */
    def set(t: Task[A]): Task[Unit] =
      Task.delay { S { t.unsafeRunAsync { r => actor ! Msg.Set(r) } }}

    private def getStamped(msg: MsgId): Task[(A,Long)] =
      Task.unforkedAsync[(A,Long)] { cb => actor ! Msg.Read(cb, msg) }

    /** Return the most recently completed `set`, or block until a `set` value is available. */
    override def get: Task[A] = Task.delay(new MsgId {}).flatMap { mid => getStamped(mid).map(_._1) }

    /** Like `get`, but returns a `Task[Unit]` that can be used cancel the subscription. */
    def cancellableGet: Task[(Task[A], Task[Unit])] = Task.delay {
      val id = new MsgId {}
      val get = getStamped(id).map(_._1)
      val cancel = Task.unforkedAsync[Unit] {
        cb => actor ! Msg.Nevermind(id, r => cb(r.map(_ => ())))
      }
      (get, cancel)
    }

    /**
     * Runs `t1` and `t2` simultaneously, but only the winner gets to
     * `set` to this `ref`. The loser continues running but its reference
     * to this ref is severed, allowing this ref to be garbage collected
     * if it is no longer referenced by anyone other than the loser.
     */
    def setRace(t1: Task[A], t2: Task[A]): Task[Unit] = Task.delay {
      val ref = new AtomicReference(actor)
      val won = new AtomicBoolean(false)
      val win = (res: Attempt[A]) => {
        // important for GC: we don't reference this ref
        // or the actor directly, and the winner destroys any
        // references behind it!
        if (won.compareAndSet(false, true)) {
          val actor = ref.get
          ref.set(null)
          actor ! Msg.Set(res)
        }
      }
      t1.unsafeRunAsync(win)
      t2.unsafeRunAsync(win)
    }
  }

  private[fs2] def timeoutException(timeout: FiniteDuration): TimeoutException =
    new TimeoutException(s"Timed out after $timeout")
}

/* Prefer an `Async` but will settle for implicit `Effect`. */
private[fs2] trait TaskInstancesLowPriority {

  protected class EffectTask extends Effect[Task] {
    def pure[A](a: A) = Task.now(a)
    def flatMap[A,B](a: Task[A])(f: A => Task[B]): Task[B] = a flatMap f
    override def delay[A](a: => A) = Task.delay(a)
    def suspend[A](fa: => Task[A]) = Task.suspend(fa)
    def fail[A](err: Throwable) = Task.fail(err)
    def attempt[A](t: Task[A]) = t.attempt
    def unsafeRunAsync[A](t: Task[A])(cb: Attempt[A] => Unit): Unit = t.unsafeRunAsync(cb)
    override def toString = "Effect[Task]"
  }

  implicit val effectInstance: Effect[Task] = new EffectTask
}

private[fs2] trait TaskInstances extends TaskInstancesLowPriority {

  implicit def asyncInstance(implicit S: Strategy): Async[Task] = new EffectTask with Async[Task] {
    def ref[A]: Task[Async.Ref[Task,A]] = Task.ref[A](S, this)
    override def toString = "Async[Task]"
  }
}<|MERGE_RESOLUTION|>--- conflicted
+++ resolved
@@ -55,12 +55,7 @@
   }
 
   /** 'Catches' exceptions in the given task and returns them as values. */
-<<<<<<< HEAD
   def attempt: Task[Attempt[A]]
-=======
-  def attempt: Task[Attempt[A]] =
-    new Task(get.map(a => Right(a)))
->>>>>>> 7810f494
 
   /**
    * Calls attempt and allows you to fold the `Attempt` up into a B
