--- conflicted
+++ resolved
@@ -16,17 +16,6 @@
   type Pipe2[F[_], -I, -I2, +O] = (Stream[F, I], Stream[F, I2]) => Stream[F, O]
 
   /**
-<<<<<<< HEAD
-    * A pipe that converts a stream to a `Stream[F, INothing]`.
-    *
-    * Sinks are typically applied with the `to` operation on `Stream`.
-    */
-  @deprecated("Use Pipe[F, I, Unit] instead", "1.0.2")
-  type Sink[F[_], -I] = Pipe[F, I, INothing]
-
-  /**
-=======
->>>>>>> e4b42b8c
     * Indicates that a stream evaluates no effects.
     *
     * A `Stream[Pure,O]` can be safely converted to a `Stream[F,O]` for all `F`.
