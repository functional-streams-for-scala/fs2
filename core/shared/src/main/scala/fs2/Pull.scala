--- conflicted
+++ resolved
@@ -121,7 +121,6 @@
   */
 sealed abstract class Pull[+F[_], +O, +R] {
 
-<<<<<<< HEAD
   /** Applies the result of this pull to `f` and returns the result.
     *
     * This method returns a new composed pull, which will do as follows:
@@ -142,16 +141,6 @@
     * `post` pull starts running on the same scope in which `this` pull ended,
     * and the composed pull will end on the same scope in which `post` pull does.
     */
-=======
-  /** Alias for `_.map(_ => o2)`. */
-  def as[R2](r2: R2): Pull[F, O, R2] = map(_ => r2)
-
-  /** Returns a pull with the result wrapped in `Right`, or an error wrapped in `Left` if the pull has failed. */
-  def attempt: Pull[F, O, Either[Throwable, R]] =
-    map(r => Right(r)).handleErrorWith(t => Succeeded(Left(t)))
-
-  /** Applies the resource of this pull to `f` and returns the result. */
->>>>>>> 01153df3
   def flatMap[F2[x] >: F[x], O2 >: O, R2](f: R => Pull[F2, O2, R2]): Pull[F2, O2, R2] =
     new Bind[F2, O2, R, R2](this) {
       def cont(e: Terminal[R]): Pull[F2, O2, R2] =
@@ -202,7 +191,7 @@
     * course, even if the resulting stream does not terminate successfully.
     *
     * May only be called on pulls which return a `Unit` result type. Use
-    *  `p.void.stream` to explicitly ignore the result type of the pull.
+    * `p.void.stream` to explicitly ignore the result type of the pull.
     */
   def stream(implicit ev: R <:< Unit): Stream[F, O] = {
     val _ = ev
@@ -322,7 +311,6 @@
 
 object Pull extends PullLowPriority {
 
-<<<<<<< HEAD
   private[this] val unit: Terminal[Unit] = Succeeded(())
 
   /** A pull that performs no effects, emits no outputs, and
@@ -363,29 +351,6 @@
     */
   def output[F[x] >: Pure[x], O](os: Chunk[O]): Pull[Pure, O, Unit] =
     if (os.isEmpty) Pull.done else Output[O](os)
-=======
-  implicit final class StreamPullOps[F[_], O](private val pull: Pull[F, O, Unit]) extends AnyVal {
-
-    /** Interpret this `Pull` to produce a `Stream`, introducing a scope.
-      *
-      * May only be called on pulls which return a `Unit` result type.
-      * Use `p.void.stream` to explicitly toignore the result of the pull.
-      */
-    def stream: Stream[F, O] = new Stream(Pull.scope(pull))
-
-    /** Interpret this `Pull` to produce a `Stream` without introducing a scope.
-      *
-      * Only use this if you know a scope is not needed. Scope introduction is
-      * generally harmless and the risk of not introducing a scope is a memory
-      *  leak in streams that otherwise would execute in constant memory.
-      *
-      * May only be called on pulls which return a `Unit` result type.
-      * Use `p.void.stream` to explicitly ignore the result of the pull.
-      */
-    def streamNoScope: Stream[F, O] = new Stream(pull)
-
-  }
->>>>>>> 01153df3
 
   private[fs2] def acquire[F[_], R](
       resource: F[R],
