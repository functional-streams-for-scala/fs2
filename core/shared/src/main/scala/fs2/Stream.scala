package fs2

import cats._
import cats.data.{Chain, NonEmptyList}
import cats.effect._
import cats.effect.concurrent._
import cats.effect.implicits._
import cats.implicits.{catsSyntaxEither => _, _}
import fs2.concurrent._
import fs2.internal.FreeC.Result
import fs2.internal._

import scala.collection.compat._
import scala.concurrent.duration._

/**
  * A stream producing output of type `O` and which may evaluate `F`
  * effects.
  *
  * - '''Purely functional''' a value of type `Stream[F, O]` _describes_ an effectful computation.
  *    A function that returns a `Stream[F, O]` builds a _description_ of an effectful computation,
  *    but does not perform them. The methods of the `Stream` class derive new descriptions from others.
  *    This is similar to  `cats.effect.IO`, `monix.Task`, or `scalaz.zio.IO`.
  *
  * - '''Pull''': to evaluate a stream, a consumer pulls its values from it, by repeatedly performing one pull step at a time.
  *   Each step is a `F`-effectful computation that may yield some `O` values (or none), and a stream from which to continue pulling.
  *   The consumer controls the evaluation of the stream, which effectful operations are performed, and when.
  *
  * - '''Non-Strict''': stream evaluation only pulls from the stream a prefix large enough to compute its results.
  *   Thus, although a stream may yield an unbounded number of values or, after successfully yielding several values,
  *   either raise an error or hang up and never yield any value, the consumer need not reach those points of failure.
  *   For the same reason, in general, no effect in `F` is evaluated unless and until the consumer needs it.
  *
  * - '''Abstract''': a stream needs not be a plain finite list of fixed effectful computations in F.
  *   It can also represent an input or output connection through which data incrementally arrives.
  *   It can represent an effectful computation, such as reading the system's time, that can be re-evaluated
  *   as often as the consumer of the stream requires.
  *
  * === Special properties for streams ===
  *
  * There are some special properties or cases of streams:
  *  - A stream is '''finite''', or if we can reach the end after a limited number of pull steps,
  *    which may yield a finite number of values. It is '''empty''' if it terminates and yields no values.
  *  - A '''singleton''' stream is a stream that ends after yielding one single value.
  *  - A '''pure''' stream is one in which the `F` is [[Pure]], which indicates that it evaluates no effects.
  *  - A '''never''' stream is a stream that never terminates and never yields any value.
  *
  * == Pure Streams and operations ==
  *
  * We can sometimes think of streams, naively, as lists of `O` elements with `F`-effects.
  * This is particularly true for '''pure''' streams, which are instances of `Stream` which use the [[Pure]] effect type.
  * We can convert every ''pure and finite'' stream into a `List[O]` using the `.toList` method.
  * Also, we can convert pure ''infinite'' streams into instances of the `Stream[O]` class from the Scala standard library.
  *
  * A method of the `Stream` class is '''pure''' if it can be applied to pure streams. Such methods are identified
  * in that their signature includes no type-class constraint (or implicit parameter) on the `F` method.
  * Pure methods in `Stream[F, O]` can be projected ''naturally'' to methods in the `List` class, which means
  * that we can applying the stream's method and converting the result to a list gets the same result as
  * first converting the stream to a list, and then applying list methods.
  *
  * Some methods that project directly to list methods are, are `map`, `filter`, `takeWhile`, etc.
  * There are other methods, like `exists` or `find`, that in the `List` class they return a value or an `Option`,
  * but their stream counterparts return an (either empty or singleton) stream.
  * Other methods, like `zipWithPrevious`, have a more complicated but still pure translation to list methods.
  *
  * == Type-Class instances and laws of the Stream Operations ==
  *
  * Laws (using infix syntax):
  *
  * `append` forms a monoid in conjunction with `empty`:
  *   - `empty append s == s` and `s append empty == s`.
  *   - `(s1 append s2) append s3 == s1 append (s2 append s3)`
  *
  * And `cons` is consistent with using `++` to prepend a single chunk:
  *   - `s.cons(c) == Stream.chunk(c) ++ s`
  *
  * `Stream.raiseError` propagates until being caught by `handleErrorWith`:
  *   - `Stream.raiseError(e) handleErrorWith h == h(e)`
  *   - `Stream.raiseError(e) ++ s == Stream.raiseError(e)`
  *   - `Stream.raiseError(e) flatMap f == Stream.raiseError(e)`
  *
  * `Stream` forms a monad with `emit` and `flatMap`:
  *   - `Stream.emit >=> f == f` (left identity)
  *   - `f >=> Stream.emit === f` (right identity - note weaker equality notion here)
  *   - `(f >=> g) >=> h == f >=> (g >=> h)` (associativity)
  *  where `Stream.emit(a)` is defined as `chunk(Chunk.singleton(a)) and
  *  `f >=> g` is defined as `a => a flatMap f flatMap g`
  *
  * The monad is the list-style sequencing monad:
  *   - `(a ++ b) flatMap f == (a flatMap f) ++ (b flatMap f)`
  *   - `Stream.empty flatMap f == Stream.empty`
  *
  * == Technical notes==
  *
  * ''Note:'' since the chunk structure of the stream is observable, and
  * `s flatMap Stream.emit` produces a stream of singleton chunks,
  * the right identity law uses a weaker notion of equality, `===` which
  * normalizes both sides with respect to chunk structure:
  *
  *   `(s1 === s2) = normalize(s1) == normalize(s2)`
  *   where `==` is full equality
  *   (`a == b` iff `f(a)` is identical to `f(b)` for all `f`)
  *
  * `normalize(s)` can be defined as `s.flatMap(Stream.emit)`, which just
  * produces a singly-chunked stream from any input stream `s`.
  *
  * For instance, for a stream `s` and a function `f: A => B`,
  * - the result of `s.map(f)` is a Stream with the same _chunking_ as the `s`; wheras...
  * - the result of `s.flatMap(x => S.emit(f(x)))` is a Stream structured as a sequence of singleton chunks.
  * The latter is using the definition of `map` that is derived from the `Monad` instance.
  *
  * This is not unlike equality for maps or sets, which is defined by which elements they contain,
  * not by how these are spread between a tree's branches or a hashtable buckets.
  * However, a `Stream` structure can be _observed_ through the `chunks` method,
  * so two streams "_equal_" under that notion may give different results through this method.
  *
  * ''Note:'' For efficiency `[[Stream.map]]` function operates on an entire
  * chunk at a time and preserves chunk structure, which differs from
  * the `map` derived from the monad (`s map f == s flatMap (f andThen Stream.emit)`)
  * which would produce singleton chunk. In particular, if `f` throws errors, the
  * chunked version will fail on the first ''chunk'' with an error, while
  * the unchunked version will fail on the first ''element'' with an error.
  * Exceptions in pure code like this are strongly discouraged.
  *
  * @hideImplicitConversion PureOps
  * @hideImplicitConversion IdOps
  **/
final class Stream[+F[_], +O] private (private val free: FreeC[Algebra[Nothing, Nothing, ?], Unit])
    extends AnyVal {

  private[fs2] def get[F2[x] >: F[x], O2 >: O]: FreeC[Algebra[F2, O2, ?], Unit] =
    free.asInstanceOf[FreeC[Algebra[F2, O2, ?], Unit]]

  /**
    * Appends `s2` to the end of this stream.
    * @example {{{
    * scala> ( Stream(1,2,3)++Stream(4,5,6) ).toList
    * res0: List[Int] = List(1, 2, 3, 4, 5, 6)
    * }}}
    *
    * If `this` stream is not terminating, then the result is equivalent to `this`.
    */
  def ++[F2[x] >: F[x], O2 >: O](s2: => Stream[F2, O2]): Stream[F2, O2] = append(s2)

  /** Appends `s2` to the end of this stream. Alias for `s1 ++ s2`. */
  def append[F2[x] >: F[x], O2 >: O](s2: => Stream[F2, O2]): Stream[F2, O2] =
    Stream.fromFreeC(get[F2, O2].transformWith {
      case Result.Pure(_) => s2.get
      case other          => other.asFreeC[Algebra[F2, O2, ?]]
    })

  /**
    * Alias for `_.map(_ => o2)`.
    *
    * @example {{{
    * scala> Stream(1,2,3).as(0).toList
    * res0: List[Int] = List(0, 0, 0)
    * }}}
    */
  def as[O2](o2: O2): Stream[F, O2] = map(_ => o2)

  /**
    * Returns a stream of `O` values wrapped in `Right` until the first error, which is emitted wrapped in `Left`.
    *
    * @example {{{
    * scala> (Stream(1,2,3) ++ Stream.raiseError[cats.effect.IO](new RuntimeException) ++ Stream(4,5,6)).attempt.compile.toList.unsafeRunSync()
    * res0: List[Either[Throwable,Int]] = List(Right(1), Right(2), Right(3), Left(java.lang.RuntimeException))
    * }}}
    *
    * [[rethrow]] is the inverse of `attempt`, with the caveat that anything after the first failure is discarded.
    */
  def attempt: Stream[F, Either[Throwable, O]] =
    map(Right(_): Either[Throwable, O]).handleErrorWith(e => Stream.emit(Left(e)))

  /**
    * Retries on failure, returning a stream of attempts that can
    * be manipulated with standard stream operations such as `take`,
    * `collectFirst` and `interruptWhen`.
    *
    * Note: The resulting stream does *not* automatically halt at the
    * first successful attempt. Also see `retry`.
    */
  def attempts[F2[x] >: F[x]: Timer](
      delays: Stream[F2, FiniteDuration]): Stream[F2, Either[Throwable, O]] =
    attempt ++ delays.flatMap(delay => Stream.sleep_(delay) ++ attempt)

  /**
    * Returns a stream of streams where each inner stream sees all elements of the
    * source stream (after the inner stream has started evaluation).
    * For example, `src.broadcast.take(2)` results in two
    * inner streams, each of which see every element of the source.
    *
    * Alias for `through(Broadcast(1))`./
    */
  def broadcast[F2[x] >: F[x]: Concurrent]: Stream[F2, Stream[F2, O]] =
    through(Broadcast(1))

  /**
    * Like [[broadcast]] but instead of providing a stream of sources, runs each sink.
    *
    * The sinks are run concurrently with each other. Hence, the parallelism factor is equal
    * to the number of sinks.
    * Each sink may have a different implementation, if required; for example one sink may
    * process elements while another may send elements for processing to another machine.
    *
    * Each sink is guaranteed to see all `O` pulled from the source stream, unlike `broadcast`,
    * where workers see only the elements after the start of each worker evaluation.
    *
    * Note: the resulting stream will not emit values, even if the sinks do.
    * If you need to emit `Unit` values, consider using `broadcastThrough`.
    *
    * Note:  Elements are pulled as chunks from the source and the next chunk is pulled when all
    * workers are done with processing the current chunk. This behaviour may slow down processing
    * of incoming chunks by faster workers.
    * If this is not desired, consider using the `prefetch` and `prefetchN` combinators on workers
    * to compensate for slower workers.
    *
    * @param sinks    Sinks that will concurrently process the work.
    */
  def broadcastTo[F2[x] >: F[x]: Concurrent](sinks: Sink[F2, O]*): Stream[F2, Unit] =
    this.to(Broadcast.through(sinks.map(_.andThen(_.drain)): _*))

  /**
    * Variant of `broadcastTo` that broadcasts to `maxConcurrent` instances of a single sink.
    */
  def broadcastTo[F2[x] >: F[x]: Concurrent](maxConcurrent: Int)(
      sink: Sink[F2, O]): Stream[F2, Unit] =
    this.broadcastTo[F2]((0 until maxConcurrent).map(_ => sink): _*)

  /**
    * Alias for `through(Broadcast.through(pipes))`.
    */
  def broadcastThrough[F2[x] >: F[x]: Concurrent, O2](pipes: Pipe[F2, O, O2]*): Stream[F2, O2] =
    through(Broadcast.through(pipes: _*))

  /**
    * Variant of `broadcastTo` that broadcasts to `maxConcurrent` instances of the supplied pipe.
    */
  def broadcastThrough[F2[x] >: F[x]: Concurrent, O2](maxConcurrent: Int)(
      pipe: Pipe[F2, O, O2]): Stream[F2, O2] =
    this.broadcastThrough[F2, O2]((0 until maxConcurrent).map(_ => pipe): _*)

  /**
    * Behaves like the identity function, but requests `n` elements at a time from the input.
    *
    * @example {{{
    * scala> import cats.effect.IO
    * scala> val buf = new scala.collection.mutable.ListBuffer[String]()
    * scala> Stream.range(0, 100).covary[IO].
    *      |   evalMap(i => IO { buf += s">$i"; i }).
    *      |   buffer(4).
    *      |   evalMap(i => IO { buf += s"<$i"; i }).
    *      |   take(10).
    *      |   compile.toVector.unsafeRunSync
    * res0: Vector[Int] = Vector(0, 1, 2, 3, 4, 5, 6, 7, 8, 9)
    * scala> buf.toList
    * res1: List[String] = List(>0, >1, >2, >3, <0, <1, <2, <3, >4, >5, >6, >7, <4, <5, <6, <7, >8, >9, >10, >11, <8, <9)
    * }}}
    */
  def buffer(n: Int): Stream[F, O] =
    this.repeatPull {
      _.unconsN(n, allowFewer = true).flatMap {
        case Some((hd, tl)) => Pull.output(hd).as(Some(tl))
        case None           => Pull.pure(None)
      }
    }

  /**
    * Behaves like the identity stream, but emits no output until the source is exhausted.
    *
    * @example {{{
    * scala> import cats.effect.IO
    * scala> val buf = new scala.collection.mutable.ListBuffer[String]()
    * scala> Stream.range(0, 10).covary[IO].
    *      |   evalMap(i => IO { buf += s">$i"; i }).
    *      |   bufferAll.
    *      |   evalMap(i => IO { buf += s"<$i"; i }).
    *      |   take(4).
    *      |   compile.toVector.unsafeRunSync
    * res0: Vector[Int] = Vector(0, 1, 2, 3)
    * scala> buf.toList
    * res1: List[String] = List(>0, >1, >2, >3, >4, >5, >6, >7, >8, >9, <0, <1, <2, <3)
    * }}}
    */
  def bufferAll: Stream[F, O] = bufferBy(_ => true)

  /**
    * Behaves like the identity stream, but requests elements from its
    * input in blocks that end whenever the predicate switches from true to false.
    *
    * @example {{{
    * scala> import cats.effect.IO
    * scala> val buf = new scala.collection.mutable.ListBuffer[String]()
    * scala> Stream.range(0, 10).covary[IO].
    *      |   evalMap(i => IO { buf += s">$i"; i }).
    *      |   bufferBy(_ % 2 == 0).
    *      |   evalMap(i => IO { buf += s"<$i"; i }).
    *      |   compile.toVector.unsafeRunSync
    * res0: Vector[Int] = Vector(0, 1, 2, 3, 4, 5, 6, 7, 8, 9)
    * scala> buf.toList
    * res1: List[String] = List(>0, >1, <0, <1, >2, >3, <2, <3, >4, >5, <4, <5, >6, >7, <6, <7, >8, >9, <8, <9)
    * }}}
    */
  def bufferBy(f: O => Boolean): Stream[F, O] = {
    def go(buffer: List[Chunk[O]], last: Boolean, s: Stream[F, O]): Pull[F, O, Unit] =
      s.pull.uncons.flatMap {
        case Some((hd, tl)) =>
          val (out, buf, newLast) = {
            hd.foldLeft((Nil: List[Chunk[O]], Vector.empty[O], last)) {
              case ((out, buf, last), i) =>
                val cur = f(i)
                if (!cur && last)
                  (Chunk.vector(buf :+ i) :: out, Vector.empty, cur)
                else (out, buf :+ i, cur)
            }
          }
          if (out.isEmpty) {
            go(Chunk.vector(buf) :: buffer, newLast, tl)
          } else {
            val outBuffer =
              buffer.reverse.foldLeft(Pull.pure(()).covaryOutput[O])((acc, c) =>
                acc >> Pull.output(c))
            val outAll = out.reverse.foldLeft(outBuffer)((acc, c) => acc >> Pull.output(c))
            outAll >> go(List(Chunk.vector(buf)), newLast, tl)
          }
        case None =>
          buffer.reverse.foldLeft(Pull.pure(()).covaryOutput[O])((acc, c) => acc >> Pull.output(c))
      }
    go(Nil, false, this).stream
  }

  /**
    * Emits only elements that are distinct from their immediate predecessors,
    * using natural equality for comparison.
    *
    * @example {{{
    * scala> import cats.implicits._
    * scala> Stream(1,1,2,2,2,3,3).changes.toList
    * res0: List[Int] = List(1, 2, 3)
    * }}}
    */
  def changes[O2 >: O](implicit eq: Eq[O2]): Stream[F, O2] =
    filterWithPrevious(eq.neqv)

  /**
    * Emits only elements that are distinct from their immediate predecessors
    * according to `f`, using natural equality for comparison.
    *
    * Note that `f` is called for each element in the stream multiple times
    * and hence should be fast (e.g., an accessor). It is not intended to be
    * used for computationally intensive conversions. For such conversions,
    * consider something like: `src.map(o => (o, f(o))).changesBy(_._2).map(_._1)`
    *
    * @example {{{
    * scala> import cats.implicits._
    * scala> Stream(1,1,2,4,6,9).changesBy(_ % 2).toList
    * res0: List[Int] = List(1, 2, 9)
    * }}}
    */
  def changesBy[O2](f: O => O2)(implicit eq: Eq[O2]): Stream[F, O] =
    filterWithPrevious((o1, o2) => eq.neqv(f(o1), f(o2)))

  /**
    * Outputs all chunks from the source stream.
    *
    * @example {{{
    * scala> (Stream(1) ++ Stream(2, 3) ++ Stream(4, 5, 6)).chunks.toList
    * res0: List[Chunk[Int]] = List(Chunk(1), Chunk(2, 3), Chunk(4, 5, 6))
    * }}}
    */
  def chunks: Stream[F, Chunk[O]] =
    this.repeatPull(_.uncons.flatMap {
      case None           => Pull.pure(None)
      case Some((hd, tl)) => Pull.output1(hd).as(Some(tl))
    })

  /**
    * Outputs chunk with a limited maximum size, splitting as necessary.
    *
    * @example {{{
    * scala> (Stream(1) ++ Stream(2, 3) ++ Stream(4, 5, 6)).chunkLimit(2).toList
    * res0: List[Chunk[Int]] = List(Chunk(1), Chunk(2, 3), Chunk(4, 5), Chunk(6))
    * }}}
    */
  def chunkLimit(n: Int): Stream[F, Chunk[O]] =
    this.repeatPull {
      _.unconsLimit(n).flatMap {
        case None           => Pull.pure(None)
        case Some((hd, tl)) => Pull.output1(hd).as(Some(tl))
      }
    }

  /**
    * Outputs chunks of size `n`.
    *
    * Chunks from the source stream are split as necessary.
    * If `allowFewer` is true, the last chunk that is emitted may have less than `n` elements.
    *
    * @example {{{
    * scala> Stream(1,2,3).repeat.chunkN(2).take(5).toList
    * res0: List[Chunk[Int]] = List(Chunk(1, 2), Chunk(3, 1), Chunk(2, 3), Chunk(1, 2), Chunk(3, 1))
    * }}}
    */
  def chunkN(n: Int, allowFewer: Boolean = true): Stream[F, Chunk[O]] =
    this.repeatPull {
      _.unconsN(n, allowFewer).flatMap {
        case Some((hd, tl)) => Pull.output1(hd).as(Some(tl))
        case None           => Pull.pure(None)
      }
    }

  /**
    * Filters and maps simultaneously. Calls `collect` on each chunk in the stream.
    *
    * @example {{{
    * scala> Stream(Some(1), Some(2), None, Some(3), None, Some(4)).collect { case Some(i) => i }.toList
    * res0: List[Int] = List(1, 2, 3, 4)
    * }}}
    */
  def collect[O2](pf: PartialFunction[O, O2]): Stream[F, O2] =
    mapChunks(_.collect(pf))

  /**
    * Emits the first element of the stream for which the partial function is defined.
    *
    * @example {{{
    * scala> Stream(None, Some(1), Some(2), None, Some(3)).collectFirst { case Some(i) => i }.toList
    * res0: List[Int] = List(1)
    * }}}
    */
  def collectFirst[O2](pf: PartialFunction[O, O2]): Stream[F, O2] =
    this.pull
      .find(pf.isDefinedAt)
      .flatMap {
        case None           => Pull.pure(None)
        case Some((hd, tl)) => Pull.output1(pf(hd)).as(None)
      }
      .stream

  /**
    * Gets a projection of this stream that allows converting it to an `F[..]` in a number of ways.
    *
    * @example {{{
    * scala> import cats.effect.IO
    * scala> val prg: IO[Vector[Int]] = Stream.eval(IO(1)).append(Stream(2,3,4)).compile.toVector
    * scala> prg.unsafeRunSync
    * res2: Vector[Int] = Vector(1, 2, 3, 4)
    * }}}
    */
  def compile[F2[x] >: F[x], G[_], O2 >: O](
      implicit compiler: Stream.Compiler[F2, G]): Stream.CompileOps[F2, G, O2] =
    new Stream.CompileOps[F2, G, O2](free)

  /**
    * Runs the supplied stream in the background as elements from this stream are pulled.
    *
    * The resulting stream terminates upon termination of this stream. The background stream will
    * be interrupted at that point. Early termination of `that` does not terminate the resulting stream.
    *
    * Any errors that occur in either `this` or `that` stream result in the overall stream terminating
    * with an error.
    *
    * Upon finalization, the resulting stream will interrupt the background stream and wait for it to be
    * finalized.
    *
    * This method is equivalent to `this mergeHaltL that.drain`, just more efficient for `this` and `that` evaluation.
    *
    * @example {{{
    * scala> import cats.effect.{ContextShift, IO}
    * scala> implicit val cs: ContextShift[IO] = IO.contextShift(scala.concurrent.ExecutionContext.Implicits.global)
    * scala> val data: Stream[IO,Int] = Stream.range(1, 10).covary[IO]
    * scala> Stream.eval(fs2.concurrent.SignallingRef[IO,Int](0)).flatMap(s => Stream(s).concurrently(data.evalMap(s.set))).flatMap(_.discrete).takeWhile(_ < 9, true).compile.last.unsafeRunSync
    * res0: Option[Int] = Some(9)
    * }}}
    */
  def concurrently[F2[x] >: F[x], O2](that: Stream[F2, O2])(
      implicit F: Concurrent[F2]): Stream[F2, O] =
    Stream.eval {
      Deferred[F2, Unit].flatMap { interrupt =>
        Deferred[F2, Either[Throwable, Unit]].map { doneR =>
          def runR: F2[Unit] =
            that.interruptWhen(interrupt.get.attempt).compile.drain.attempt.flatMap { r =>
              doneR.complete(r) >> {
                if (r.isLeft)
                  interrupt
                    .complete(())
                    .attempt
                    .void // interrupt only if this failed otherwise give change to `this` to finalize
                else F.unit
              }
            }

          Stream.bracket(F.start(runR))(_ =>
            interrupt.complete(()).attempt >> // always interrupt `that`
              doneR.get.flatMap(F.fromEither) // always await `that` result
          ) >> this.interruptWhen(interrupt.get.attempt)

        }

      }

    }.flatten

  /**
    * Prepends a chunk onto the front of this stream.
    *
    * @example {{{
    * scala> Stream(1,2,3).cons(Chunk(-1, 0)).toList
    * res0: List[Int] = List(-1, 0, 1, 2, 3)
    * }}}
    */
  def cons[O2 >: O](c: Chunk[O2]): Stream[F, O2] =
    if (c.isEmpty) this else Stream.chunk(c) ++ this

  /**
    * Prepends a chunk onto the front of this stream.
    *
    * @example {{{
    * scala> Stream(1,2,3).consChunk(Chunk.vector(Vector(-1, 0))).toList
    * res0: List[Int] = List(-1, 0, 1, 2, 3)
    * }}}
    */
  def consChunk[O2 >: O](c: Chunk[O2]): Stream[F, O2] =
    cons(c)

  /**
    * Prepends a single value onto the front of this stream.
    *
    * @example {{{
    * scala> Stream(1,2,3).cons1(0).toList
    * res0: List[Int] = List(0, 1, 2, 3)
    * }}}
    */
  def cons1[O2 >: O](o: O2): Stream[F, O2] =
    cons(Chunk.singleton(o))

  /**
    * Lifts this stream to the specified effect and output types.
    *
    * @example {{{
    * scala> import cats.effect.IO
    * scala> Stream.empty.covaryAll[IO,Int]
    * res0: Stream[IO,Int] = Stream(..)
    * }}}
    */
  def covaryAll[F2[x] >: F[x], O2 >: O]: Stream[F2, O2] = this

  /**
    * Lifts this stream to the specified output type.
    *
    * @example {{{
    * scala> Stream(Some(1), Some(2), Some(3)).covaryOutput[Option[Int]]
    * res0: Stream[Pure,Option[Int]] = Stream(..)
    * }}}
    */
  def covaryOutput[O2 >: O]: Stream[F, O2] = this

  /**
    * Debounce the stream with a minimum period of `d` between each element.
    *
    * @example {{{
    * scala> import scala.concurrent.duration._, cats.effect.{ContextShift, IO, Timer}
    * scala> implicit val cs: ContextShift[IO] = IO.contextShift(scala.concurrent.ExecutionContext.Implicits.global)
    * scala> implicit val timer: Timer[IO] = IO.timer(scala.concurrent.ExecutionContext.Implicits.global)
    * scala> val s = Stream(1, 2, 3) ++ Stream.sleep_[IO](500.millis) ++ Stream(4, 5) ++ Stream.sleep_[IO](10.millis) ++ Stream(6)
    * scala> val s2 = s.debounce(100.milliseconds)
    * scala> s2.compile.toVector.unsafeRunSync
    * res0: Vector[Int] = Vector(3, 6)
    * }}}
    */
  def debounce[F2[x] >: F[x]](d: FiniteDuration)(implicit F: Concurrent[F2],
                                                 timer: Timer[F2]): Stream[F2, O] = {
    val atemporal: Stream[F2, O] = chunks
      .flatMap { c =>
        val lastOpt = if (c.isEmpty) None else Some(c(c.size - 1))
        lastOpt.map(Pull.output1(_)).getOrElse(Pull.done).stream
      }

    Stream.eval(Queue.bounded[F2, Option[O]](1)).flatMap { queue =>
      Stream.eval(Ref.of[F2, Option[O]](None)).flatMap { ref =>
        def enqueueLatest: F2[Unit] =
          ref.modify(s => None -> s).flatMap {
            case v @ Some(_) => queue.enqueue1(v)
            case None        => F.unit
          }

        val in: Stream[F2, Unit] = atemporal.evalMap { o =>
          ref.modify(s => o.some -> s).flatMap {
            case None    => F.start(timer.sleep(d) >> enqueueLatest).void
            case Some(_) => F.unit
          }
        } ++ Stream.eval_(enqueueLatest >> queue.enqueue1(None))

        val out: Stream[F2, O] = queue.dequeue.unNoneTerminate

        out.concurrently(in)
      }
    }
  }

  /**
    * Throttles the stream to the specified `rate`. Unlike [[debounce]], [[metered]] doesn't drop elements.
    *
    * Provided `rate` should be viewed as maximum rate:
    * resulting rate can't exceed the output rate of `this` stream.
    */
  def metered[F2[x] >: F[x]: Timer](rate: FiniteDuration): Stream[F2, O] =
    Stream.fixedRate[F2](rate).zipRight(this)

  /**
    * Returns a stream that when run, sleeps for duration `d` and then pulls from this stream.
    *
    * Alias for `sleep_[F](d) ++ this`.
    */
  def delayBy[F2[x] >: F[x]: Timer](d: FiniteDuration): Stream[F2, O] =
    Stream.sleep_[F2](d) ++ this

  /**
    * Skips the first element that matches the predicate.
    *
    * @example {{{
    * scala> Stream.range(1, 10).delete(_ % 2 == 0).toList
    * res0: List[Int] = List(1, 3, 4, 5, 6, 7, 8, 9)
    * }}}
    */
  def delete(p: O => Boolean): Stream[F, O] =
    this.pull
      .takeWhile(o => !p(o))
      .flatMap {
        case None    => Pull.pure(None)
        case Some(s) => s.drop(1).pull.echo
      }
      .stream

  /**
    * Like [[balance]] but uses an unlimited chunk size.
    *
    * Alias for `through(Balance(Int.MaxValue))`.
    */
  def balanceAvailable[F2[x] >: F[x]: Concurrent]: Stream[F2, Stream[F2, O]] =
    through(Balance(Int.MaxValue))

  /**
    * Returns a stream of streams where each inner stream sees an even portion of the
    * elements of the source stream relative to the number of inner streams taken from
    * the outer stream. For example, `src.balance(chunkSize).take(2)` results in two
    * inner streams, each which see roughly half of the elements of the source stream.
    *
    * The `chunkSize` parameter specifies the maximum chunk size from the source stream
    * that should be passed to an inner stream. For completely fair distribution of elements,
    * use a chunk size of 1. For best performance, use a chunk size of `Int.MaxValue`.
    *
    * See [[fs2.concurrent.Balance.apply]] for more details.
    *
    * Alias for `through(Balance(chunkSize))`.
    */
  def balance[F2[x] >: F[x]: Concurrent](chunkSize: Int): Stream[F2, Stream[F2, O]] =
    through(Balance(chunkSize))

  /**
    * Like [[balance]] but instead of providing a stream of sources, runs each sink.
    *
    * The sinks are run concurrently with each other. Hence, the parallelism factor is equal
    * to the number of sinks.
    * Each sink may have a different implementation, if required; for example one sink may
    * process elements while another may send elements for processing to another machine.
    *
    * Each sink is guaranteed to see all `O` pulled from the source stream, unlike `broadcast`,
    * where workers see only the elements after the start of each worker evaluation.
    *
    * Note: the resulting stream will not emit values, even if the sinks do.
    * If you need to emit `Unit` values, consider using `balanceThrough`.
    *
    * @param chunkSie max size of chunks taken from the source stream
    * @param sinks sinks that will concurrently process the work
    */
  def balanceTo[F2[x] >: F[x]: Concurrent](chunkSize: Int)(sinks: Sink[F2, O]*): Stream[F2, Unit] =
    balanceThrough[F2, Unit](chunkSize)(sinks.map(_.andThen(_.drain)): _*)

  /**
    * Variant of `balanceTo` that broadcasts to `maxConcurrent` instances of a single sink.
    *
    * @param chunkSize max size of chunks taken from the source stream
    * @param maxConcurrent maximum number of sinks to run concurrently
    * @param sinks sinks that will concurrently process the work
    */
  def balanceTo[F2[x] >: F[x]: Concurrent](chunkSize: Int, maxConcurrent: Int)(
      sink: Sink[F2, O]): Stream[F2, Unit] =
    balanceThrough[F2, Unit](chunkSize, maxConcurrent)(sink.andThen(_.drain))

  /**
    * Alias for `through(Balance.through(chunkSize)(pipes)`.
    */
  def balanceThrough[F2[x] >: F[x]: Concurrent, O2](chunkSize: Int)(
      pipes: Pipe[F2, O, O2]*): Stream[F2, O2] =
    through(Balance.through[F2, O, O2](chunkSize)(pipes: _*))

  /**
    * Variant of `balanceThrough` that takes number of concurrency required and single pipe
    *
    * @param chunkSize max size of chunks taken from the source stream
    * @param maxConcurrent maximum number of pipes to run concurrently
    * @param sink pipe to use to process elements
    */
  def balanceThrough[F2[x] >: F[x]: Concurrent, O2](chunkSize: Int, maxConcurrent: Int)(
      pipe: Pipe[F2, O, O2]): Stream[F2, O2] =
    balanceThrough[F2, O2](chunkSize)((0 until maxConcurrent).map(_ => pipe): _*)

  /**
    * Removes all output values from this stream.
    *
    * Often used with `merge` to run one side of the merge for its effect
    * while getting outputs from the opposite side of the merge.
    *
    * @example {{{
    * scala> import cats.effect.IO
    * scala> Stream.eval(IO(println("x"))).drain.compile.toVector.unsafeRunSync
    * res0: Vector[INothing] = Vector()
    * }}}
    */
  def drain: Stream[F, INothing] = this.mapChunks(_ => Chunk.empty)

  /**
    * Drops `n` elements of the input, then echoes the rest.
    *
    * @example {{{
    * scala> Stream.range(0,10).drop(5).toList
    * res0: List[Int] = List(5, 6, 7, 8, 9)
    * }}}
    */
  def drop(n: Long): Stream[F, O] =
    this.pull.drop(n).flatMap(_.map(_.pull.echo).getOrElse(Pull.done)).stream

  /**
    * Drops the last element.
    *
    * @example {{{
    * scala> Stream.range(0,10).dropLast.toList
    * res0: List[Int] = List(0, 1, 2, 3, 4, 5, 6, 7, 8)
    * }}}
    */
  def dropLast: Stream[F, O] = dropLastIf(_ => true)

  /**
    * Drops the last element if the predicate evaluates to true.
    *
    * @example {{{
    * scala> Stream.range(0,10).dropLastIf(_ > 5).toList
    * res0: List[Int] = List(0, 1, 2, 3, 4, 5, 6, 7, 8)
    * }}}
    */
  def dropLastIf(p: O => Boolean): Stream[F, O] = {
    def go(last: Chunk[O], s: Stream[F, O]): Pull[F, O, Unit] =
      s.pull.uncons.flatMap {
        case Some((hd, tl)) =>
          if (hd.nonEmpty) Pull.output(last) >> go(hd, tl)
          else go(last, tl)
        case None =>
          val o = last(last.size - 1)
          if (p(o)) {
            val (prefix, _) = last.splitAt(last.size - 1)
            Pull.output(prefix)
          } else Pull.output(last)
      }
    def unconsNonEmptyChunk(s: Stream[F, O]): Pull[F, INothing, Option[(Chunk[O], Stream[F, O])]] =
      s.pull.uncons.flatMap {
        case Some((hd, tl)) =>
          if (hd.nonEmpty) Pull.pure(Some((hd, tl)))
          else unconsNonEmptyChunk(tl)
        case None => Pull.pure(None)
      }
    unconsNonEmptyChunk(this).flatMap {
      case Some((hd, tl)) => go(hd, tl)
      case None           => Pull.done
    }.stream
  }

  /**
    * Outputs all but the last `n` elements of the input.
    *
    * This is a '''pure''' stream operation: if `s a finite pure stream, then `s.dropRight(n).toList`
    * is equal to `this.toList.reverse.drop(n).reverse`.
    *
    * @example {{{
    * scala> Stream.range(0,10).dropRight(5).toList
    * res0: List[Int] = List(0, 1, 2, 3, 4)
    * }}}
    */
  def dropRight(n: Int): Stream[F, O] =
    if (n <= 0) this
    else {
      def go(acc: Chunk.Queue[O], s: Stream[F, O]): Pull[F, O, Option[Unit]] =
        s.pull.uncons.flatMap {
          case None => Pull.pure(None)
          case Some((hd, tl)) =>
            val all = acc :+ hd
            all
              .dropRight(n)
              .chunks
              .foldLeft(Pull.done.covaryAll[F, O, Unit])((acc, c) => acc >> Pull.output(c)) >> go(
              all.takeRight(n),
              tl)
        }
      go(Chunk.Queue.empty, this).stream
    }

  /**
    * Like [[dropWhile]], but drops the first value which tests false.
    *
    * @example {{{
    * scala> Stream.range(0,10).dropThrough(_ != 4).toList
    * res0: List[Int] = List(5, 6, 7, 8, 9)
    * }}}
    *
    * '''Pure:''' if `this` is a finite pure stream, then `this.dropThrough(p).toList` is equal to
    *   `this.toList.dropWhile(p).drop(1)`
    */
  def dropThrough(p: O => Boolean): Stream[F, O] =
    this.pull
      .dropThrough(p)
      .flatMap(_.map(_.pull.echo).getOrElse(Pull.done))
      .stream

  /**
    * Drops elements from the head of this stream until the supplied predicate returns false.
    *
    * @example {{{
    * scala> Stream.range(0,10).dropWhile(_ != 4).toList
    * res0: List[Int] = List(4, 5, 6, 7, 8, 9)
    * }}}
    *
    * '''Pure''' this operation maps directly to `List.dropWhile`
    */
  def dropWhile(p: O => Boolean): Stream[F, O] =
    this.pull
      .dropWhile(p)
      .flatMap(_.map(_.pull.echo).getOrElse(Pull.done))
      .stream

  /**
    * Like `[[merge]]`, but tags each output with the branch it came from.
    *
    * @example {{{
    * scala> import scala.concurrent.duration._, cats.effect.{ContextShift, IO, Timer}
    * scala> implicit val cs: ContextShift[IO] = IO.contextShift(scala.concurrent.ExecutionContext.Implicits.global)
    * scala> implicit val timer: Timer[IO] = IO.timer(scala.concurrent.ExecutionContext.Implicits.global)
    * scala> val s1 = Stream.awakeEvery[IO](1000.millis).scan(0)((acc, i) => acc + 1)
    * scala> val s = s1.either(Stream.sleep_[IO](500.millis) ++ s1).take(10)
    * scala> s.take(10).compile.toVector.unsafeRunSync
    * res0: Vector[Either[Int,Int]] = Vector(Left(0), Right(0), Left(1), Right(1), Left(2), Right(2), Left(3), Right(3), Left(4), Right(4))
    * }}}
    */
  def either[F2[x] >: F[x]: Concurrent, O2](that: Stream[F2, O2]): Stream[F2, Either[O, O2]] =
    map(Left(_)).merge(that.map(Right(_)))

  /**
    * Alias for `flatMap(o => Stream.eval(f(o)))`.
    *
    * @example {{{
    * scala> import cats.effect.IO
    * scala> Stream(1,2,3,4).evalMap(i => IO(println(i))).compile.drain.unsafeRunSync
    * res0: Unit = ()
    * }}}
    */
  def evalMap[F2[x] >: F[x], O2](f: O => F2[O2]): Stream[F2, O2] =
    flatMap(o => Stream.eval(f(o)))

  /**
    * Like `[[Stream#mapAccumulate]]`, but accepts a function returning an `F[_]`.
    *
    * @example {{{
    * scala> import cats.effect.IO
    * scala> Stream(1,2,3,4).covary[IO].evalMapAccumulate(0)((acc,i) => IO((i, acc + i))).compile.toVector.unsafeRunSync
    * res0: Vector[(Int, Int)] = Vector((1,1), (2,3), (3,5), (4,7))
    * }}}
    */
  def evalMapAccumulate[F2[x] >: F[x], S, O2](s: S)(
      f: (S, O) => F2[(S, O2)]): Stream[F2, (S, O2)] = {
    def go(s: S, in: Stream[F2, O]): Pull[F2, (S, O2), Unit] =
      in.pull.uncons1.flatMap {
        case None => Pull.done
        case Some((hd, tl)) =>
          Pull.eval(f(s, hd)).flatMap {
            case (ns, o) =>
              Pull.output1((ns, o)) >> go(ns, tl)
          }
      }

    go(s, this).stream
  }

  /**
    * Like `[[Stream#scan]]`, but accepts a function returning an `F[_]`.
    *
    * @example {{{
    * scala> import cats.effect.IO
    * scala> Stream(1,2,3,4).covary[IO].evalScan(0)((acc,i) => IO(acc + i)).compile.toVector.unsafeRunSync
    * res0: Vector[Int] = Vector(0, 1, 3, 6, 10)
    * }}}
    */
  def evalScan[F2[x] >: F[x], O2](z: O2)(f: (O2, O) => F2[O2]): Stream[F2, O2] = {
    def go(z: O2, s: Stream[F2, O]): Pull[F2, O2, Option[Stream[F2, O2]]] =
      s.pull.uncons1.flatMap {
        case Some((hd, tl)) =>
          Pull.eval(f(z, hd)).flatMap { o =>
            Pull.output1(o) >> go(o, tl)
          }
        case None => Pull.pure(None)
      }
    this.pull.uncons1.flatMap {
      case Some((hd, tl)) =>
        Pull.eval(f(z, hd)).flatMap { o =>
          Pull.output(Chunk.seq(List(z, o))) >> go(o, tl)
        }
      case None => Pull.output1(z) >> Pull.pure(None)
    }.stream
  }

  /**
    * Like `observe` but observes with a function `O => F[Unit]` instead of a sink.
    * Not as powerful as `observe` since not all sinks can be represented by `O => F[Unit]`, but much faster.
    * Alias for `evalMap(o => f(o).as(o))`.
    */
  def evalTap[F2[x] >: F[x]: Functor](f: O => F2[Unit]): Stream[F2, O] =
    evalMap(o => f(o).as(o))

  /**
    * Emits `true` as soon as a matching element is received, else `false` if no input matches.
    * '''Pure''': this operation maps to `List.exists`
    *
    * @example {{{
    * scala> Stream.range(0,10).exists(_ == 4).toList
    * res0: List[Boolean] = List(true)
    * scala> Stream.range(0,10).exists(_ == 10).toList
    * res1: List[Boolean] = List(false)
    * }}}
    *
    * @returns Either a singleton stream, or a `never` stream.
    *  - If `this` is a finite stream, the result is a singleton stream, with after yielding one single value.
    *    If `this` is empty, that value is the `mempty` of the instance of `Monoid`.
    *  - If `this` is a non-terminating stream, and no matter if it yields any value, then the result is
    *    equivalent to the `Stream.never`: it never terminates nor yields any value.
    *
    */
  def exists(p: O => Boolean): Stream[F, Boolean] =
    this.pull.forall(!p(_)).flatMap(r => Pull.output1(!r)).stream

  /**
    * Emits only inputs which match the supplied predicate.
    *
    * This is a '''pure''' operation, that projects directly into `List.filter`
    *
    * @example {{{
    * scala> Stream.range(0,10).filter(_ % 2 == 0).toList
    * res0: List[Int] = List(0, 2, 4, 6, 8)
    * }}}
    */
  def filter(p: O => Boolean): Stream[F, O] = mapChunks(_.filter(p))

  /**
    * Like `filter`, but the predicate `f` depends on the previously emitted and
    * current elements.
    *
    * @example {{{
    * scala> Stream(1, -1, 2, -2, 3, -3, 4, -4).filterWithPrevious((previous, current) => previous < current).toList
    * res0: List[Int] = List(1, 2, 3, 4)
    * }}}
    */
  def filterWithPrevious(f: (O, O) => Boolean): Stream[F, O] = {
    def go(last: O, s: Stream[F, O]): Pull[F, O, Option[Unit]] =
      s.pull.uncons.flatMap {
        case None           => Pull.pure(None)
        case Some((hd, tl)) =>
          // Check if we can emit this chunk unmodified
          val (allPass, newLast) = hd.foldLeft((true, last)) {
            case ((acc, last), o) => (acc && f(last, o), o)
          }
          if (allPass) {
            Pull.output(hd) >> go(newLast, tl)
          } else {
            val (acc, newLast) = hd.foldLeft((Vector.empty[O], last)) {
              case ((acc, last), o) =>
                if (f(last, o)) (acc :+ o, o)
                else (acc, last)
            }
            Pull.output(Chunk.vector(acc)) >> go(newLast, tl)
          }
      }
    this.pull.uncons1.flatMap {
      case None           => Pull.pure(None)
      case Some((hd, tl)) => Pull.output1(hd) >> go(hd, tl)
    }.stream
  }

  /**
    * Emits the first input (if any) which matches the supplied predicate.
    *
    * @example {{{
    * scala> Stream.range(1,10).find(_ % 2 == 0).toList
    * res0: List[Int] = List(2)
    * }}}
    * '''Pure''' if `s` is a finite pure stream, `s.find(p).toList` is equal to `s.toList.find(p).toList`,
    *  where the second `toList` is to turn `Option` into `List`.
    */
  def find(f: O => Boolean): Stream[F, O] =
    this.pull
      .find(f)
      .flatMap {
        _.map { case (hd, tl) => Pull.output1(hd) }.getOrElse(Pull.done)
      }
      .stream

  /**
    * Creates a stream whose elements are generated by applying `f` to each output of
    * the source stream and concatenated all of the results.
    *
    * @example {{{
    * scala> Stream(1, 2, 3).flatMap { i => Stream.chunk(Chunk.seq(List.fill(i)(i))) }.toList
    * res0: List[Int] = List(1, 2, 2, 3, 3, 3)
    * }}}
    */
  def flatMap[F2[x] >: F[x], O2](f: O => Stream[F2, O2]): Stream[F2, O2] =
    Stream.fromFreeC[F2, O2](Algebra.uncons(get[F2, O]).flatMap {
      case Some((hd, tl)) =>
        tl match {
          case FreeC.Result.Pure(_) if hd.size == 1 =>
            // nb: If tl is Pure, there's no need to propagate flatMap through the tail. Hence, we
            // check if hd has only a single element, and if so, process it directly instead of folding.
            // This allows recursive infinite streams of the form `def s: Stream[Pure,O] = Stream(o).flatMap { _ => s }`
            f(hd(0)).get

          case _ =>
            def go(idx: Int): FreeC[Algebra[F2, O2, ?], Unit] =
              if (idx == hd.size) Stream.fromFreeC(tl).flatMap(f).get
              else {
                f(hd(idx)).get.transformWith {
                  case Result.Pure(_)   => go(idx + 1)
                  case Result.Fail(err) => Algebra.raiseError[F2, O2, Unit](err)
                  case Result.Interrupted(scopeId: Token, err) =>
                    Stream.fromFreeC(Algebra.interruptBoundary(tl, scopeId, err)).flatMap(f).get
                  case Result.Interrupted(invalid, err) =>
                    sys.error(s"Invalid interruption context: $invalid (flatMap)")
                }
              }

            go(0)
        }

      case None => Stream.empty.get
    })

  /** Alias for `flatMap(_ => s2)`. */
  def >>[F2[x] >: F[x], O2](s2: => Stream[F2, O2]): Stream[F2, O2] =
    flatMap(_ => s2)

  /** Flattens a stream of streams in to a single stream by concatenating each stream.
    * See [[parJoin]] and [[parJoinUnbounded]] for concurrent flattening of 'n' streams.
    */
  def flatten[F2[x] >: F[x], O2](implicit ev: O <:< Stream[F2, O2]): Stream[F2, O2] =
    flatMap(i => ev(i))

  /**
    * Folds all inputs using an initial value `z` and supplied binary operator,
    * and emits a single element stream.
    *
    * @example {{{
    * scala> Stream(1, 2, 3, 4, 5).fold(0)(_ + _).toList
    * res0: List[Int] = List(15)
    * }}}
    */
  def fold[O2](z: O2)(f: (O2, O) => O2): Stream[F, O2] =
    this.pull.fold(z)(f).flatMap(Pull.output1).stream

  /**
    * Folds all inputs using the supplied binary operator, and emits a single-element
    * stream, or the empty stream if the input is empty, or the never stream if the input is non-terminating.
    *
    * @example {{{
    * scala> Stream(1, 2, 3, 4, 5).fold1(_ + _).toList
    * res0: List[Int] = List(15)
    * }}}
    */
  def fold1[O2 >: O](f: (O2, O2) => O2): Stream[F, O2] =
    this.pull.fold1(f).flatMap(_.map(Pull.output1).getOrElse(Pull.done)).stream

  /**
    * Alias for `map(f).foldMonoid`.
    *
    * @example {{{
    * scala> import cats.implicits._
    * scala> Stream(1, 2, 3, 4, 5).foldMap(_ => 1).toList
    * res0: List[Int] = List(5)
    * }}}
    */
  def foldMap[O2](f: O => O2)(implicit O2: Monoid[O2]): Stream[F, O2] =
    fold(O2.empty)((acc, o) => O2.combine(acc, f(o)))

  /**
    * Folds this stream with the monoid for `O`.
    *
    * @returns Either a singleton stream or a `never` stream:
    *  - If `this` is a finite stream, the result is a singleton stream.
    *    If `this` is empty, that value is the `mempty` of the instance of `Monoid`.
    *  - If `this` is a non-terminating stream, and no matter if it yields any value, then the result is
    *    equivalent to the `Stream.never`: it never terminates nor yields any value.
    *
    * @example {{{
    * scala> import cats.implicits._
    * scala> Stream(1, 2, 3, 4, 5).foldMonoid.toList
    * res0: List[Int] = List(15)
    * }}}
    */
  def foldMonoid[O2 >: O](implicit O: Monoid[O2]): Stream[F, O2] =
    fold(O.empty)(O.combine)

  /**
    * Emits `false` and halts as soon as a non-matching element is received; or
    * emits a single `true` value if it reaches the stream end and every input before that matches the predicate;
    * or hangs without emitting values if the input is infinite and all inputs match the predicate.
    *
    * @example {{{
    * scala> Stream(1, 2, 3, 4, 5).forall(_ < 10).toList
    * res0: List[Boolean] = List(true)
    * }}}
    *
    * @returns Either a singleton or a never stream:
    * - '''If''' `this` yields an element `x` for which `¬ p(x)`, '''then'''
    *   a singleton stream with the value `false`. Pulling from the resultg
    *   performs all the effects needed until reaching the counterexample `x`.
    * - If `this` is a finite stream with no counterexamples of `p`, '''then''' a singleton stream with the `true` value.
    *   Pulling from the it will perform all effects of `this`.
    * - If `this` is an infinite stream and all its the elements satisfy  `p`, then the result
    *   is a `never` stream. Pulling from that stream will pull all effects from `this`.
    */
  def forall(p: O => Boolean): Stream[F, Boolean] =
    this.pull.forall(p).flatMap(Pull.output1).stream

  /**
    * Partitions the input into a stream of chunks according to a discriminator function.
    *
    * Each chunk in the source stream is grouped using the supplied discriminator function
    * and the results of the grouping are emitted each time the discriminator function changes
    * values.
    *
    * @example {{{
    * scala> import cats.implicits._
    * scala> Stream("Hello", "Hi", "Greetings", "Hey").groupAdjacentBy(_.head).toList.map { case (k,vs) => k -> vs.toList }
    * res0: List[(Char,List[String])] = List((H,List(Hello, Hi)), (G,List(Greetings)), (H,List(Hey)))
    * }}}
    */
  def groupAdjacentBy[O2](f: O => O2)(implicit eq: Eq[O2]): Stream[F, (O2, Chunk[O])] = {
    def go(current: Option[(O2, Chunk[O])], s: Stream[F, O]): Pull[F, (O2, Chunk[O]), Unit] =
      s.pull.uncons.flatMap {
        case Some((hd, tl)) =>
          if (hd.nonEmpty) {
            val (k1, out) = current.getOrElse((f(hd(0)), Chunk.empty[O]))
            doChunk(hd, tl, k1, List(out), None)
          } else {
            go(current, tl)
          }
        case None =>
          val l = current
            .map { case (k1, out) => Pull.output1((k1, out)) }
            .getOrElse(Pull
              .pure(()))
          l >> Pull.done
      }

    @annotation.tailrec
    def doChunk(chunk: Chunk[O],
                s: Stream[F, O],
                k1: O2,
                out: List[Chunk[O]],
                acc: Option[Chunk[(O2, Chunk[O])]]): Pull[F, (O2, Chunk[O]), Unit] = {
      val differsAt = chunk.indexWhere(v => eq.neqv(f(v), k1)).getOrElse(-1)
      if (differsAt == -1) {
        // whole chunk matches the current key, add this chunk to the accumulated output
        val newOut: List[Chunk[O]] = chunk :: out
        acc match {
          case None      => go(Some((k1, Chunk.concat(newOut.reverse))), s)
          case Some(acc) =>
            // potentially outputs one additional chunk (by splitting the last one in two)
            Pull.output(acc) >> go(Some((k1, Chunk.concat(newOut.reverse))), s)
        }
      } else {
        // at least part of this chunk does not match the current key, need to group and retain chunkiness
        // split the chunk into the bit where the keys match and the bit where they don't
        val matching = chunk.take(differsAt)
        val newOut: List[Chunk[O]] = matching :: out
        val nonMatching = chunk.drop(differsAt)
        // nonMatching is guaranteed to be non-empty here, because we know the last element of the chunk doesn't have
        // the same key as the first
        val k2 = f(nonMatching(0))
        doChunk(nonMatching,
                s,
                k2,
                Nil,
                Some(Chunk.concat(acc.toList ::: List(Chunk((k1, Chunk.concat(newOut.reverse)))))))
      }
    }

    go(None, this).stream
  }

  /**
    * Divide this streams into groups of elements received within a time window,
    * or limited by the number of the elements, whichever happens first.
    * Empty groups, which can occur if no elements can be pulled from upstream
    * in a given time window, will not be emitted.
    *
    * Note: a time window starts each time downstream pulls.
    */
  def groupWithin[F2[x] >: F[x]](n: Int, d: FiniteDuration)(
      implicit timer: Timer[F2],
      F: Concurrent[F2]): Stream[F2, Chunk[O]] =
    Stream
      .eval {
        Queue
          .synchronousNoneTerminated[F2, Either[Token, Chunk[O]]]
          .product(Ref[F2].of(F.unit -> false))
      }
      .flatMap {
        case (q, currentTimeout) =>
          def startTimeout: Stream[F2, Token] =
            Stream.eval(F.delay(new Token)).evalTap { t =>
              val timeout = timer.sleep(d) >> q.enqueue1(t.asLeft.some)

              // We need to cancel outstanding timeouts to avoid leaks
              // on interruption, but using `Stream.bracket` or
              // derivatives causes a memory leak due to all the
              // finalisers accumulating. Therefore we dispose of them
              // manually, with a cooperative strategy between a single
              // stream finaliser, and F finalisers on each timeout.
              //
              // Note that to avoid races, the correctness of the
              // algorithm does not depend on timely cancellation of
              // previous timeouts, but uses a versioning scheme to
              // ensure stale timeouts are no-ops.
              timeout.start
                .bracket(_ => F.unit) { fiber =>
                  // note the this is in a `release` action, and therefore uninterruptible
                  currentTimeout.modify {
                    case st @ (cancelInFlightTimeout, streamTerminated) =>
                      if (streamTerminated) {
                        // the stream finaliser will cancel the in flight
                        // timeout, we need to cancel the timeout we have
                        // just started
                        st -> fiber.cancel
                      } else {
                        // The stream finaliser hasn't run, so we cancel
                        // the in flight timeout and store the finaliser for
                        // the timeout we have just started
                        (fiber.cancel, streamTerminated) -> cancelInFlightTimeout
                      }
                  }.flatten
                }
            }

          def producer = this.chunks.map(_.asRight.some).to(q.enqueue).onFinalize(q.enqueue1(None))

          def emitNonEmpty(c: Chain[Chunk[O]]): Stream[F2, Chunk[O]] =
            if (c.nonEmpty) Stream.emit(Chunk.concat(c.toList))
            else Stream.empty

          def resize(c: Chunk[O], s: Stream[F2, Chunk[O]]): (Stream[F2, Chunk[O]], Chunk[O]) =
            if (c.size < n) s -> c
            else {
              val (unit, rest) = c.splitAt(n)
              resize(rest, s ++ Stream.emit(unit))
            }

          def go(acc: Chain[Chunk[O]], elems: Int, currentTimeout: Token): Stream[F2, Chunk[O]] =
            Stream.eval(q.dequeue1).flatMap {
              case None => emitNonEmpty(acc)
              case Some(e) =>
                e match {
                  case Left(t) if t == currentTimeout =>
                    emitNonEmpty(acc) ++ startTimeout.flatMap { newTimeout =>
                      go(Chain.empty, 0, newTimeout)
                    }
                  case Left(t) if t != currentTimeout => go(acc, elems, currentTimeout)
                  case Right(c) if elems + c.size >= n =>
                    val totalChunk = Chunk.concat((acc :+ c).toList)
                    val (toEmit, rest) = resize(totalChunk, Stream.empty)

                    toEmit ++ startTimeout.flatMap { newTimeout =>
                      go(Chain.one(rest), rest.size, newTimeout)
                    }
                  case Right(c) if elems + c.size < n =>
                    go(acc :+ c, elems + c.size, currentTimeout)
                }
            }

          startTimeout
            .flatMap { t =>
              go(Chain.empty, 0, t).concurrently(producer)
            }
            .onFinalize {
              currentTimeout.modify {
                case st @ (cancelInFlightTimeout, streamTerminated) =>
                  (F.unit, true) -> cancelInFlightTimeout
              }.flatten
            }
      }

  /**
    * If `this` terminates with `Stream.raiseError(e)`, invoke `h(e)`.
    *
    * @example {{{
    * scala> Stream(1, 2, 3).append(Stream.raiseError[cats.effect.IO](new RuntimeException)).handleErrorWith(t => Stream(0)).compile.toList.unsafeRunSync()
    * res0: List[Int] = List(1, 2, 3, 0)
    * }}}
    */
  def handleErrorWith[F2[x] >: F[x], O2 >: O](h: Throwable => Stream[F2, O2]): Stream[F2, O2] =
    Stream.fromFreeC(Algebra.scope(get[F2, O2]).handleErrorWith(e => h(e).get[F2, O2]))

  /**
    * Emits the first element of this stream (if non-empty) and then halts.
    *
    * @example {{{
    * scala> Stream(1, 2, 3).head.toList
    * res0: List[Int] = List(1)
    * }}}
    */
  def head: Stream[F, O] = take(1)

  /**
    * Converts a discrete stream to a signal. Returns a single-element stream.
    *
    * Resulting signal is initially `initial`, and is updated with latest value
    * produced by `source`. If the source stream is empty, the resulting signal
    * will always be `initial`.
    */
  def hold[F2[x] >: F[x], O2 >: O](initial: O2)(
      implicit F: Concurrent[F2]): Stream[F2, Signal[F2, O2]] =
    Stream.eval(SignallingRef[F2, O2](initial)).flatMap { sig =>
      Stream(sig).concurrently(evalMap(sig.set))
    }

  /** Like [[hold]] but does not require an initial value, and hence all output elements are wrapped in `Some`. */
  def holdOption[F2[x] >: F[x]: Concurrent, O2 >: O]: Stream[F2, Signal[F2, Option[O2]]] =
    map(Some(_): Option[O2]).hold(None)

  /**
    * Determinsitically interleaves elements, starting on the left, terminating when the end of either branch is reached naturally.
    *
    * @example {{{
    * scala> Stream(1, 2, 3).interleave(Stream(4, 5, 6, 7)).toList
    * res0: List[Int] = List(1, 4, 2, 5, 3, 6)
    * }}}
    */
  def interleave[F2[x] >: F[x], O2 >: O](that: Stream[F2, O2]): Stream[F2, O2] =
    zip(that).flatMap { case (o1, o2) => Stream(o1, o2) }

  /**
    * Determinsitically interleaves elements, starting on the left, terminating when the ends of both branches are reached naturally.
    *
    * @example {{{
    * scala> Stream(1, 2, 3).interleaveAll(Stream(4, 5, 6, 7)).toList
    * res0: List[Int] = List(1, 4, 2, 5, 3, 6, 7)
    * }}}
    */
  def interleaveAll[F2[x] >: F[x], O2 >: O](that: Stream[F2, O2]): Stream[F2, O2] =
    map(Some(_): Option[O2])
      .zipAll(that.map(Some(_): Option[O2]))(None, None)
      .flatMap {
        case (o1Opt, o2Opt) =>
          Stream(o1Opt.toSeq: _*) ++ Stream(o2Opt.toSeq: _*)
      }

  /**
    * Interrupts this stream after the specified duration has passed.
    */
  def interruptAfter[F2[x] >: F[x]: Concurrent: Timer](duration: FiniteDuration): Stream[F2, O] =
    interruptWhen[F2](Stream.sleep_[F2](duration) ++ Stream(true))

  /**
    * Let through the `s2` branch as long as the `s1` branch is `false`,
    * listening asynchronously for the left branch to become `true`.
    * This halts as soon as either branch halts.
    *
    * Consider using the overload that takes a `Signal`, `Deferred` or `F[Either[Throwable, Unit]]`.
    */
  def interruptWhen[F2[x] >: F[x]](haltWhenTrue: Stream[F2, Boolean])(
      implicit F2: Concurrent[F2]): Stream[F2, O] =
    Stream.eval(Deferred[F2, Unit]).flatMap { interruptL =>
      Stream.eval(Deferred[F2, Either[Throwable, Unit]]).flatMap { doneR =>
        Stream.eval(Deferred[F2, Unit]).flatMap { interruptR =>
          def runR =
            F2.guaranteeCase(
              haltWhenTrue
                .takeWhile(!_)
                .interruptWhen(interruptR.get.attempt)
                .compile
                .drain) { c =>
              val r = c match {
                case ExitCase.Completed => Right(())
                case ExitCase.Error(t)  => Left(t)
                case ExitCase.Canceled  => Right(())
              }
              doneR.complete(r) >>
                interruptL.complete(())
            }

          Stream.bracket(F2.start(runR))(_ =>
            interruptR.complete(()) >>
              doneR.get.flatMap { F2.fromEither }) >> this.interruptWhen(interruptL.get.attempt)

        }
      }
    }

  /** Alias for `interruptWhen(haltWhenTrue.get)`. */
  def interruptWhen[F2[x] >: F[x]: Concurrent](
      haltWhenTrue: Deferred[F2, Either[Throwable, Unit]]): Stream[F2, O] =
    interruptWhen(haltWhenTrue.get)

  /** Alias for `interruptWhen(haltWhenTrue.discrete)`. */
  def interruptWhen[F2[x] >: F[x]: Concurrent](haltWhenTrue: Signal[F2, Boolean]): Stream[F2, O] =
    interruptWhen(haltWhenTrue.discrete)

  /**
    * Interrupts the stream, when `haltOnSignal` finishes its evaluation.
    */
  def interruptWhen[F2[x] >: F[x]](haltOnSignal: F2[Either[Throwable, Unit]])(
      implicit F2: Concurrent[F2]): Stream[F2, O] =
    Stream
      .getScope[F2]
      .flatMap { scope =>
        Stream.supervise(haltOnSignal.flatMap(scope.interrupt)) >> this
      }
      .interruptScope

  /**
    * Creates a scope that may be interrupted by calling scope#interrupt.
    */
  def interruptScope[F2[x] >: F[x]: Concurrent]: Stream[F2, O] =
    Stream.fromFreeC(Algebra.interruptScope(get[F2, O]))

  /**
    * Emits the specified separator between every pair of elements in the source stream.
    *
    * @example {{{
    * scala> Stream(1, 2, 3, 4, 5).intersperse(0).toList
    * res0: List[Int] = List(1, 0, 2, 0, 3, 0, 4, 0, 5)
    * }}}
    */
  def intersperse[O2 >: O](separator: O2): Stream[F, O2] =
    this.pull.echo1.flatMap {
      case None => Pull.pure(None)
      case Some(s) =>
        s.repeatPull {
            _.uncons.flatMap {
              case None => Pull.pure(None)
              case Some((hd, tl)) =>
                val interspersed = {
                  val bldr = Vector.newBuilder[O2]
                  bldr.sizeHint(hd.size * 2)
                  hd.foreach { o =>
                    bldr += separator
                    bldr += o
                  }
                  Chunk.vector(bldr.result)
                }
                Pull.output(interspersed) >> Pull.pure(Some(tl))
            }
          }
          .pull
          .echo
    }.stream

  /**
    * Returns the last element of this stream, if non-empty.
    *
    * @example {{{
    * scala> Stream(1, 2, 3).last.toList
    * res0: List[Option[Int]] = List(Some(3))
    * }}}
    */
  def last: Stream[F, Option[O]] =
    this.pull.last.flatMap(Pull.output1).stream

  /**
    * Returns the last element of this stream, if non-empty, otherwise the supplied `fallback` value.
    *
    * @example {{{
    * scala> Stream(1, 2, 3).lastOr(0).toList
    * res0: List[Int] = List(3)
    * scala> Stream.empty.lastOr(0).toList
    * res1: List[Int] = List(0)
    * }}}
    */
  def lastOr[O2 >: O](fallback: => O2): Stream[F, O2] =
    this.pull.last.flatMap {
      case Some(o) => Pull.output1(o)
      case None    => Pull.output1(fallback)
    }.stream

  /**
    * Applies the specified pure function to each input and emits the result.
    *
    * @example {{{
    * scala> Stream("Hello", "World!").map(_.size).toList
    * res0: List[Int] = List(5, 6)
    * }}}
    */
  def map[O2](f: O => O2): Stream[F, O2] =
    this.pull.echo.mapOutput(f).streamNoScope

  /**
    * Maps a running total according to `S` and the input with the function `f`.
    *
    * @example {{{
    * scala> Stream("Hello", "World").mapAccumulate(0)((l, s) => (l + s.length, s.head)).toVector
    * res0: Vector[(Int, Char)] = Vector((5,H), (10,W))
    * }}}
    */
  def mapAccumulate[S, O2](init: S)(f: (S, O) => (S, O2)): Stream[F, (S, O2)] = {
    val f2 = (s: S, o: O) => {
      val (newS, newO) = f(s, o)
      (newS, (newS, newO))
    }
    this.scanChunks(init)((acc, c) => c.mapAccumulate(acc)(f2))
  }

  /**
    * Alias for [[parEvalMap]].
    */
  def mapAsync[F2[x] >: F[x]: Concurrent, O2](maxConcurrent: Int)(f: O => F2[O2]): Stream[F2, O2] =
    parEvalMap[F2, O2](maxConcurrent)(f)

  /**
    * Alias for [[parEvalMapUnordered]].
    */
  def mapAsyncUnordered[F2[x] >: F[x]: Concurrent, O2](maxConcurrent: Int)(
      f: O => F2[O2]): Stream[F2, O2] =
    map(o => Stream.eval(f(o))).parJoin(maxConcurrent)

  /**
    * Applies the specified pure function to each chunk in this stream.
    *
    * @example {{{
    * scala> Stream(1, 2, 3).append(Stream(4, 5, 6)).mapChunks { c => val ints = c.toInts; for (i <- 0 until ints.values.size) ints.values(i) = 0; ints }.toList
    * res0: List[Int] = List(0, 0, 0, 0, 0, 0)
    * }}}
    */
  def mapChunks[O2](f: Chunk[O] => Chunk[O2]): Stream[F, O2] =
    this.repeatPull {
      _.uncons.flatMap {
        case None           => Pull.pure(None)
        case Some((hd, tl)) => Pull.output(f(hd)).as(Some(tl))
      }
    }

  /**
    * Behaves like the identity function but halts the stream on an error and does not return the error.
    *
    * @example {{{
    * scala> (Stream(1,2,3) ++ Stream.raiseError[cats.effect.IO](new RuntimeException) ++ Stream(4, 5, 6)).mask.compile.toList.unsafeRunSync()
    * res0: List[Int] = List(1, 2, 3)
    * }}}
    */
  def mask: Stream[F, O] = this.handleErrorWith(_ => Stream.empty)

  /**
    * Like [[Stream.flatMap]] but interrupts the inner stream when new elements arrive in the outer stream.
    *
    * The implementation will try to preserve chunks like [[Stream.merge]].
    *
    * Finializers of each inner stream are guaranteed to run before the next inner stream starts.
    *
    * When the outer stream stops gracefully, the currently running inner stream will continue to run.
    *
    * When an inner stream terminates/interrupts, nothing happens until the next element arrives
    * in the outer stream(i.e the outer stream holds the stream open during this time or else the
    * stream terminates)
    *
    * When either the inner or outer stream fails, the entire stream fails and the finalizer of the
	* inner stream runs before the outer one.
    *
    */
  def switchMap[F2[x] >: F[x], O2](f: O => Stream[F2, O2])(
      implicit F2: Concurrent[F2]): Stream[F2, O2] =
    Stream.force(Semaphore[F2](1).flatMap {
      guard =>
        Ref.of[F2, Option[Deferred[F2, Unit]]](None).map { haltRef =>
          def runInner(o: O, halt: Deferred[F2, Unit]): Stream[F2, O2] =
            Stream.eval(guard.acquire) >> // guard inner to prevent parallel inner streams
              f(o).interruptWhen(halt.get.attempt) ++ Stream.eval_(guard.release)

          this
            .evalMap { o =>
              Deferred[F2, Unit].flatMap { halt =>
                haltRef
                  .getAndSet(halt.some)
                  .flatMap {
                    case None       => F2.unit
                    case Some(last) => last.complete(()) // interrupt the previous one
                  }
                  .as(runInner(o, halt))
              }
            }
            .parJoin(2)
        }
    })

  /**
    * Interleaves the two inputs nondeterministically. The output stream
    * halts after BOTH `s1` and `s2` terminate normally, or in the event
    * of an uncaught failure on either `s1` or `s2`. Has the property that
    * `merge(Stream.empty, s) == s` and `merge(raiseError(e), s)` will
    * eventually terminate with `raiseError(e)`, possibly after emitting some
    * elements of `s` first.
    *
    * The implementation always tries to pull one chunk from each side
    * before waiting for it to be consumed by resulting stream.
    * As such, there may be up to two chunks (one from each stream)
    * waiting to be processed while the resulting stream
    * is processing elements.
    *
    * Also note that if either side produces empty chunk,
    * the processing on that side continues,
    * w/o downstream requiring to consume result.
    *
    * If either side does not emit anything (i.e. as result of drain) that side
    * will continue to run even when the resulting stream did not ask for more data.
    *
    * Note that even when this is equivalent to `Stream(this, that).parJoinUnbounded`,
    * this implementation is little more efficient
    *
    *
    * @example {{{
    * scala> import scala.concurrent.duration._, cats.effect.{ContextShift, IO, Timer}
    * scala> implicit val cs: ContextShift[IO] = IO.contextShift(scala.concurrent.ExecutionContext.Implicits.global)
    * scala> implicit val timer: Timer[IO] = IO.timer(scala.concurrent.ExecutionContext.Implicits.global)
    * scala> val s1 = Stream.awakeEvery[IO](500.millis).scan(0)((acc, i) => acc + 1)
    * scala> val s = s1.merge(Stream.sleep_[IO](250.millis) ++ s1)
    * scala> s.take(6).compile.toVector.unsafeRunSync
    * res0: Vector[Int] = Vector(0, 0, 1, 1, 2, 2)
    * }}}
    */
  def merge[F2[x] >: F[x], O2 >: O](that: Stream[F2, O2])(
      implicit F2: Concurrent[F2]): Stream[F2, O2] =
    Stream.eval {
      Deferred[F2, Unit].flatMap { interrupt =>
        Deferred[F2, Either[Throwable, Unit]].flatMap { resultL =>
          Deferred[F2, Either[Throwable, Unit]].flatMap { resultR =>
            Ref.of[F2, Boolean](false).flatMap { otherSideDone =>
              Queue.unbounded[F2, Option[Stream[F2, O2]]].map { resultQ =>
                def runStream(tag: String,
                              s: Stream[F2, O2],
                              whenDone: Deferred[F2, Either[Throwable, Unit]]): F2[Unit] =
                  Semaphore(1).flatMap { guard => // guarantee we process only single chunk at any given time from any given side.
                    s.chunks
                      .evalMap { chunk =>
                        guard.acquire >>
                          resultQ.enqueue1(Some(Stream.chunk(chunk).onFinalize(guard.release)))
                      }
                      .interruptWhen(interrupt.get.attempt)
                      .compile
                      .drain
                      .attempt
                      .flatMap { r =>
                        whenDone.complete(r) >> { // signal completion of our side before we will signal interruption, to make sure our result is always available to others
                          if (r.isLeft)
                            interrupt.complete(()).attempt.void // we need to attempt interruption in case the interrupt was already completed.
                          else
                            otherSideDone
                              .modify { prev =>
                                (true, prev)
                              }
                              .flatMap { otherDone =>
                                if (otherDone)
                                  resultQ
                                    .enqueue1(None) // complete only if other side is done too.
                                else F2.unit
                              }
                        }
                      }
                  }

                def resultStream: Stream[F2, O2] =
                  resultQ.dequeue.unNoneTerminate.flatten
                    .interruptWhen(interrupt.get.attempt)

                Stream.bracket(
                  F2.start(runStream("L", this, resultL)) >>
                    F2.start(runStream("R", that, resultR))
                ) { _ =>
                  interrupt
                    .complete(())
                    .attempt >> // interrupt so the upstreams have chance to complete
                    resultL.get.flatMap { left =>
                      resultR.get.flatMap { right =>
                        F2.fromEither(CompositeFailure.fromResults(left, right))
                      }
                    }
                } >> resultStream

              }
            }
          }
        }
      }
    }.flatten

  /** Like `merge`, but halts as soon as _either_ branch halts. */
  def mergeHaltBoth[F2[x] >: F[x]: Concurrent, O2 >: O](that: Stream[F2, O2]): Stream[F2, O2] =
    noneTerminate.merge(that.noneTerminate).unNoneTerminate

  /** Like `merge`, but halts as soon as the `s1` branch halts. */
  def mergeHaltL[F2[x] >: F[x]: Concurrent, O2 >: O](that: Stream[F2, O2]): Stream[F2, O2] =
    noneTerminate.merge(that.map(Some(_))).unNoneTerminate

  /** Like `merge`, but halts as soon as the `s2` branch halts. */
  def mergeHaltR[F2[x] >: F[x]: Concurrent, O2 >: O](that: Stream[F2, O2]): Stream[F2, O2] =
    that.mergeHaltL(this)

  /**
    * Emits each output wrapped in a `Some` and emits a `None` at the end of the stream.
    *
    * `s.noneTerminate.unNoneTerminate == s`
    *
    * @example {{{
    * scala> Stream(1,2,3).noneTerminate.toList
    * res0: List[Option[Int]] = List(Some(1), Some(2), Some(3), None)
    * }}}
    */
  def noneTerminate: Stream[F, Option[O]] = map(Some(_)) ++ Stream.emit(None)

  /**
    * Run `s2` after `this`, regardless of errors during `this`, then reraise any errors encountered during `this`.
    *
    * Note: this should *not* be used for resource cleanup! Use `bracket` or `onFinalize` instead.
    *
    * @example {{{
    * scala> Stream(1, 2, 3).onComplete(Stream(4, 5)).toList
    * res0: List[Int] = List(1, 2, 3, 4, 5)
    * }}}
    */
  def onComplete[F2[x] >: F[x], O2 >: O](s2: => Stream[F2, O2]): Stream[F2, O2] =
    handleErrorWith(e => s2 ++ Stream.fromFreeC(Algebra.raiseError[F2, O2, Unit](e))) ++ s2

  /**
    * Run the supplied effectful action at the end of this stream, regardless of how the stream terminates.
    */
  def onFinalize[F2[x] >: F[x]](f: F2[Unit])(implicit F2: Applicative[F2]): Stream[F2, O] =
    Stream.bracket(F2.unit)(_ => f) >> this

  /**
    * Like [[onFinalize]] but provides the reason for finalization as an `ExitCase[Throwable]`.
    */
  def onFinalizeCase[F2[x] >: F[x]](f: ExitCase[Throwable] => F2[Unit])(
      implicit F2: Applicative[F2]): Stream[F2, O] =
    Stream.bracketCase(F2.unit)((_, ec) => f(ec)) >> this

  /**
    * Like [[Stream#evalMap]], but will evaluate effects in parallel, emitting the results
    * downstream in the same order as the input stream. The number of concurrent effects
    * is limited by the `maxConcurrent` parameter.
    *
    * See [[Stream#parEvalMapUnordered]] if there is no requirement to retain the order of
    * the original stream.
    *
    * @example {{{
    * scala> import cats.effect.{ContextShift, IO}
    * scala> implicit val cs: ContextShift[IO] = IO.contextShift(scala.concurrent.ExecutionContext.Implicits.global)
    * scala> Stream(1,2,3,4).covary[IO].parEvalMap(2)(i => IO(println(i))).compile.drain.unsafeRunSync
    * res0: Unit = ()
    * }}}
    */
  def parEvalMap[F2[x] >: F[x]: Concurrent, O2](maxConcurrent: Int)(
      f: O => F2[O2]): Stream[F2, O2] =
    Stream.eval(Queue.bounded[F2, Option[F2[Either[Throwable, O2]]]](maxConcurrent)).flatMap {
      queue =>
        Stream.eval(Deferred[F2, Unit]).flatMap { dequeueDone =>
          queue.dequeue.unNoneTerminate
            .evalMap(identity)
            .rethrow
            .onFinalize(dequeueDone.complete(()))
            .concurrently {
              evalMap { o =>
                Deferred[F2, Either[Throwable, O2]].flatMap { value =>
                  val enqueue =
                    queue.enqueue1(Some(value.get)).as {
                      Stream.eval(f(o).attempt).evalMap(value.complete)
                    }

                  Concurrent[F2].race(dequeueDone.get, enqueue).map {
                    case Left(())      => Stream.empty.covaryAll[F2, Unit]
                    case Right(stream) => stream
                  }
                }
              }.parJoin(maxConcurrent)
                .onFinalize(Concurrent[F2].race(dequeueDone.get, queue.enqueue1(None)).void)
            }
        }
    }

  /**
    * Like [[Stream#evalMap]], but will evaluate effects in parallel, emitting the results
    * downstream. The number of concurrent effects is limited by the `maxConcurrent` parameter.
    *
    * See [[Stream#parEvalMap]] if retaining the original order of the stream is required.
    *
    * @example {{{
    * scala> import cats.effect.{ContextShift, IO}
    * scala> implicit val cs: ContextShift[IO] = IO.contextShift(scala.concurrent.ExecutionContext.Implicits.global)
    * scala> Stream(1,2,3,4).covary[IO].parEvalMapUnordered(2)(i => IO(println(i))).compile.drain.unsafeRunSync
    * res0: Unit = ()
    * }}}
    */
  def parEvalMapUnordered[F2[x] >: F[x]: Concurrent, O2](maxConcurrent: Int)(
      f: O => F2[O2]): Stream[F2, O2] =
    map(o => Stream.eval(f(o))).parJoin(maxConcurrent)

  /**
    * Nondeterministically merges a stream of streams (`outer`) in to a single stream,
    * opening at most `maxOpen` streams at any point in time.
    *
    * The outer stream is evaluated and each resulting inner stream is run concurrently,
    * up to `maxOpen` stream. Once this limit is reached, evaluation of the outer stream
    * is paused until one or more inner streams finish evaluating.
    *
    * When the outer stream stops gracefully, all inner streams continue to run,
    * resulting in a stream that will stop when all inner streams finish
    * their evaluation.
    *
    * When the outer stream fails, evaluation of all inner streams is interrupted
    * and the resulting stream will fail with same failure.
    *
    * When any of the inner streams fail, then the outer stream and all other inner
    * streams are interrupted, resulting in stream that fails with the error of the
    * stream that caused initial failure.
    *
    * Finalizers on each inner stream are run at the end of the inner stream,
    * concurrently with other stream computations.
    *
    * Finalizers on the outer stream are run after all inner streams have been pulled
    * from the outer stream but not before all inner streams terminate -- hence finalizers on the outer stream will run
    * AFTER the LAST finalizer on the very last inner stream.
    *
    * Finalizers on the returned stream are run after the outer stream has finished
    * and all open inner streams have finished.
    *
    * @param maxOpen    Maximum number of open inner streams at any time. Must be > 0.
    */
  def parJoin[F2[_], O2](maxOpen: Int)(implicit ev: O <:< Stream[F2, O2],
                                       ev2: F[_] <:< F2[_],
                                       F2: Concurrent[F2]): Stream[F2, O2] = {
    assert(maxOpen > 0, "maxOpen must be > 0, was: " + maxOpen)
    val _ = (ev, ev2)
    val outer = this.asInstanceOf[Stream[F2, Stream[F2, O2]]]
    Stream.eval {
      SignallingRef(None: Option[Option[Throwable]]).flatMap { done =>
        Semaphore(maxOpen).flatMap { available =>
          SignallingRef(1L)
            .flatMap { running => // starts with 1 because outer stream is running by default
              Queue
                .synchronousNoneTerminated[F2, Chunk[O2]]
                .map { outputQ => // sync queue assures we won't overload heap when resulting stream is not able to catchup with inner streams
                  // stops the join evaluation
                  // all the streams will be terminated. If err is supplied, that will get attached to any error currently present
                  def stop(rslt: Option[Throwable]): F2[Unit] =
                    done.update {
                      case rslt0 @ Some(Some(err0)) =>
                        rslt.fold[Option[Option[Throwable]]](rslt0) { err =>
                          Some(Some(new CompositeFailure(err0, NonEmptyList.of(err))))
                        }
                      case _ => Some(rslt)
                    } >> outputQ.enqueue1(None)

                  val incrementRunning: F2[Unit] = running.update(_ + 1)
                  val decrementRunning: F2[Unit] =
                    running.modify { n =>
                      val now = n - 1
                      now -> (if (now == 0) stop(None) else F2.unit)
                    }.flatten

                  // runs inner stream
                  // each stream is forked.
                  // terminates when killSignal is true
                  // if fails will enq in queue failure
                  // note that supplied scope's resources must be leased before the inner stream forks the execution to another thread
                  // and that it must be released once the inner stream terminates or fails.
                  def runInner(inner: Stream[F2, O2], outerScope: Scope[F2]): F2[Unit] =
                    outerScope.lease.flatMap {
                      case Some(lease) =>
                        available.acquire >>
                          incrementRunning >>
                          F2.start {
                            inner.chunks
                              .evalMap(s => outputQ.enqueue1(Some(s)))
                              .interruptWhen(done.map(_.nonEmpty)) // must be AFTER enqueue to the sync queue, otherwise the process may hang to enq last item while being interrupted
                              .compile
                              .drain
                              .attempt
                              .flatMap { r =>
                                lease.cancel.flatMap { cancelResult =>
                                  available.release >>
                                    (CompositeFailure.fromResults(r, cancelResult) match {
                                      case Right(()) => F2.unit
                                      case Left(err) =>
                                        stop(Some(err))
                                    }) >> decrementRunning
                                }
                              }
                          }.void

                      case None =>
                        F2.raiseError(
                          new Throwable("Outer scope is closed during inner stream startup"))
                    }

                  // runs the outer stream, interrupts when kill == true, and then decrements the `running`
                  def runOuter: F2[Unit] =
                    outer
                      .flatMap { inner =>
                        Stream.getScope[F2].evalMap { outerScope =>
                          runInner(inner, outerScope)
                        }
                      }
                      .interruptWhen(done.map(_.nonEmpty))
                      .compile
                      .drain
                      .attempt
                      .flatMap {
                        case Left(err) => stop(Some(err)) >> decrementRunning
                        case Right(r)  => F2.unit >> decrementRunning
                      }

                  // awaits when all streams (outer + inner) finished,
                  // and then collects result of the stream (outer + inner) execution
                  def signalResult: F2[Unit] =
                    done.get.flatMap {
                      _.flatten
                        .fold[F2[Unit]](F2.unit)(F2.raiseError)
                    }

                  Stream.bracket(F2.start(runOuter))(
                    _ =>
                      stop(None) >> running.discrete
                        .dropWhile(_ > 0)
                        .take(1)
                        .compile
                        .drain >> signalResult) >>
                    outputQ.dequeue
                      .flatMap(Stream.chunk(_).covary[F2])

                }
            }
        }
      }
    }.flatten
  }

  /** Like [[parJoin]] but races all inner streams simultaneously. */
  def parJoinUnbounded[F2[_], O2](implicit ev: O <:< Stream[F2, O2],
                                  ev2: F[_] <:< F2[_],
                                  F2: Concurrent[F2]): Stream[F2, O2] =
    parJoin(Int.MaxValue)

  /** Like `interrupt` but resumes the stream when left branch goes to true. */
  def pauseWhen[F2[x] >: F[x]](pauseWhenTrue: Stream[F2, Boolean])(
      implicit F2: Concurrent[F2]): Stream[F2, O] =
    pauseWhenTrue.noneTerminate.hold(Some(false)).flatMap { pauseSignal =>
      def pauseIfNeeded: F2[Unit] =
        pauseSignal.get.flatMap {
          case Some(false) => F2.pure(())
          case _           => pauseSignal.discrete.dropWhile(_.getOrElse(true)).take(1).compile.drain
        }

      chunks
        .flatMap { chunk =>
          Stream.eval(pauseIfNeeded) >>
            Stream.chunk(chunk)
        }
        .interruptWhen(pauseSignal.discrete.map(_.isEmpty))
    }

  /** Alias for `pauseWhen(pauseWhenTrue.discrete)`. */
  def pauseWhen[F2[x] >: F[x]: Concurrent](pauseWhenTrue: Signal[F2, Boolean]): Stream[F2, O] =
    pauseWhen(pauseWhenTrue.discrete)

  /** Alias for `prefetchN(1)`. */
  def prefetch[F2[x] >: F[x]: Concurrent]: Stream[F2, O] = prefetchN[F2](1)

  /**
    * Behaves like `identity`, but starts fetches up to `n` chunks in parallel with downstream
    * consumption, enabling processing on either side of the `prefetchN` to run in parallel.
    */
  def prefetchN[F2[x] >: F[x]: Concurrent](n: Int): Stream[F2, O] =
    Stream.eval(Queue.bounded[F2, Option[Chunk[O]]](n)).flatMap { queue =>
      queue.dequeue.unNoneTerminate
        .flatMap(Stream.chunk(_))
        .concurrently(chunks.noneTerminate.covary[F2].to(queue.enqueue))
    }

  /** Alias for [[fold1]]. */
  def reduce[O2 >: O](f: (O2, O2) => O2): Stream[F, O2] = fold1(f)

  /**
    * Reduces this stream with the Semigroup for `O`.
    *
    * @example {{{
    * scala> import cats.implicits._
    * scala> Stream("The", "quick", "brown", "fox").intersperse(" ").reduceSemigroup.toList
    * res0: List[String] = List(The quick brown fox)
    * }}}
    */
  def reduceSemigroup[O2 >: O](implicit S: Semigroup[O2]): Stream[F, O2] =
    reduce[O2](S.combine(_, _))

  /**
    * Repartitions the input with the function `f`. On each step `f` is applied
    * to the input and all elements but the last of the resulting sequence
    * are emitted. The last element is then appended to the next input using the
    * Semigroup `S`.
    *
    * @example {{{
    * scala> import cats.implicits._
    * scala> Stream("Hel", "l", "o Wor", "ld").repartition(s => Chunk.array(s.split(" "))).toList
    * res0: List[String] = List(Hello, World)
    * }}}
    */
  def repartition[O2 >: O](f: O2 => Chunk[O2])(implicit S: Semigroup[O2]): Stream[F, O2] =
    this.pull
      .scanChunks(Option.empty[O2]) { (carry, chunk) =>
        val (out, (_, c2)) = chunk
          .scanLeftCarry((Chunk.empty[O2], carry)) {
            case ((_, carry), o) =>
              val o2: O2 = carry.fold(o: O2)(S.combine(_, o))
              val partitions: Chunk[O2] = f(o2)
              if (partitions.isEmpty) partitions -> None
              else if (partitions.size == 1) Chunk.empty -> partitions.last
              else
                partitions.take(partitions.size - 1) -> partitions.last
          }
        (c2, out.flatMap { case (o, _) => o })
      }
      .flatMap {
        case Some(carry) => Pull.output1(carry)
        case None        => Pull.done
      }
      .stream

  /**
    * Repeat this stream an infinite number of times.
    *
    * `s.repeat == s ++ s ++ s ++ ...`
    *
    * @example {{{
    * scala> Stream(1,2,3).repeat.take(8).toList
    * res0: List[Int] = List(1, 2, 3, 1, 2, 3, 1, 2)
    * }}}
    */
  def repeat: Stream[F, O] =
    this ++ repeat

  /**
    * Repeat this stream a given number of times.
    *
    * `s.repeatN(n) == s ++ s ++ s ++ ... (n times)`
    *
    * @example {{{
    * scala> Stream(1,2,3).repeatN(3).take(100).toList
    * res0: List[Int] = List(1, 2, 3, 1, 2, 3, 1, 2, 3)
    * }}}
    */
  def repeatN(n: Long): Stream[F, O] = {
    require(n > 0, "n must be > 0") // same behaviour as sliding
    if (n > 1) this ++ repeatN(n - 1)
    else this
  }

  /**
    * Converts a `Stream[F,Either[Throwable,O]]` to a `Stream[F,O]`, which emits right values and fails upon the first `Left(t)`.
    * Preserves chunkiness.
    *
    * @example {{{
    * scala> Stream(Right(1), Right(2), Left(new RuntimeException), Right(3)).rethrow[cats.effect.IO, Int].handleErrorWith(t => Stream(-1)).compile.toList.unsafeRunSync
    * res0: List[Int] = List(-1)
    * }}}
    */
  def rethrow[F2[x] >: F[x], O2](implicit ev: O <:< Either[Throwable, O2],
                                 rt: RaiseThrowable[F2]): Stream[F2, O2] = {
    val _ = ev // Convince scalac that ev is used
    this.asInstanceOf[Stream[F, Either[Throwable, O2]]].chunks.flatMap { c =>
      val firstError = c.collectFirst { case Left(err) => err }
      firstError match {
        case None    => Stream.chunk(c.collect { case Right(i) => i })
        case Some(h) => Stream.raiseError[F2](h)
      }
    }
  }

  /**
    * Left fold which outputs all intermediate results.
    *
    * @example {{{
    * scala> Stream(1,2,3,4).scan(0)(_ + _).toList
    * res0: List[Int] = List(0, 1, 3, 6, 10)
    * }}}
    *
    * More generally:
    *   `Stream().scan(z)(f) == Stream(z)`
    *   `Stream(x1).scan(z)(f) == Stream(z, f(z,x1))`
    *   `Stream(x1,x2).scan(z)(f) == Stream(z, f(z,x1), f(f(z,x1),x2))`
    *   etc
    */
  def scan[O2](z: O2)(f: (O2, O) => O2): Stream[F, O2] =
    (Pull.output1(z) >> scan_(z)(f)).stream

  private def scan_[O2](z: O2)(f: (O2, O) => O2): Pull[F, O2, Unit] =
    this.pull.uncons.flatMap {
      case None => Pull.done
      case Some((hd, tl)) =>
        val (out, carry) = hd.scanLeftCarry(z)(f)
        Pull.output(out) >> tl.scan_(carry)(f)
    }

  /**
    * Like `[[scan]]`, but uses the first element of the stream as the seed.
    *
    * @example {{{
    * scala> Stream(1,2,3,4).scan1(_ + _).toList
    * res0: List[Int] = List(1, 3, 6, 10)
    * }}}
    */
  def scan1[O2 >: O](f: (O2, O2) => O2): Stream[F, O2] =
    this.pull.uncons1.flatMap {
      case None           => Pull.done
      case Some((hd, tl)) => Pull.output1(hd) >> tl.scan_(hd: O2)(f)
    }.stream

  /**
    * Like `scan` but `f` is applied to each chunk of the source stream.
    * The resulting chunk is emitted and the result of the chunk is used in the
    * next invocation of `f`.
    *
    * Many stateful pipes can be implemented efficiently (i.e., supporting fusion) with this method.
    */
  def scanChunks[S, O2 >: O, O3](init: S)(f: (S, Chunk[O2]) => (S, Chunk[O3])): Stream[F, O3] =
    scanChunksOpt(init)(s => Some(c => f(s, c)))

  /**
    * More general version of `scanChunks` where the current state (i.e., `S`) can be inspected
    * to determine if another chunk should be pulled or if the stream should terminate.
    * Termination is signaled by returning `None` from `f`. Otherwise, a function which consumes
    * the next chunk is returned wrapped in `Some`.
    *
    * @example {{{
    * scala> def take[F[_],O](s: Stream[F,O], n: Int): Stream[F,O] =
    *      |   s.scanChunksOpt(n) { n => if (n <= 0) None else Some(c => if (c.size < n) (n - c.size, c) else (0, c.take(n))) }
    * scala> take(Stream.range(0,100), 5).toList
    * res0: List[Int] = List(0, 1, 2, 3, 4)
    * }}}
    */
  def scanChunksOpt[S, O2 >: O, O3](init: S)(
      f: S => Option[Chunk[O2] => (S, Chunk[O3])]): Stream[F, O3] =
    this.pull.scanChunksOpt(init)(f).stream

  /**
    * Scopes are typically inserted automatically, at the boundary of a pull (i.e., when a pull
    * is converted to a stream). This method allows a scope to be explicitly demarcated so that
    * resources can be freed earlier than when using automatically inserted scopes. This is
    * useful when using `streamNoScope` to convert from `Pull` to `Stream` -- i.e., by choosing
    * to *not* have scopes inserted automatically, you may end up needing to demarcate scopes
    * manually at a higher level in the stream structure.
    *
    * Note: see the disclaimer about the use of `streamNoScope`.
    */
  def scope: Stream[F, O] = Stream.fromFreeC(Algebra.scope(get))

  /**
    * Groups inputs in fixed size chunks by passing a "sliding window"
    * of size `n` over them. If the input contains less than or equal to
    * `n` elements, only one chunk of this size will be emitted.
    *
    * @example {{{
    * scala> Stream(1, 2, 3, 4).sliding(2).toList
    * res0: List[scala.collection.immutable.Queue[Int]] = List(Queue(1, 2), Queue(2, 3), Queue(3, 4))
    * }}}
    * @throws scala.IllegalArgumentException if `n` <= 0
    */
  def sliding(n: Int): Stream[F, collection.immutable.Queue[O]] = {
    require(n > 0, "n must be > 0")
    def go(window: collection.immutable.Queue[O],
           s: Stream[F, O]): Pull[F, collection.immutable.Queue[O], Unit] =
      s.pull.uncons.flatMap {
        case None => Pull.done
        case Some((hd, tl)) =>
          val (out, carry) = hd.scanLeftCarry(window)((w, i) => w.dequeue._2.enqueue(i))
          Pull.output(out) >> go(carry, tl)
      }
    this.pull
      .unconsN(n, true)
      .flatMap {
        case None => Pull.done
        case Some((hd, tl)) =>
          val window = hd.foldLeft(collection.immutable.Queue.empty[O])(_.enqueue(_))
          Pull.output1(window) >> go(window, tl)
      }
      .stream
  }

  /**
    * Starts this stream and cancels it as finalization of the returned stream.
    */
  def spawn[F2[x] >: F[x]: Concurrent]: Stream[F2, Fiber[F2, Unit]] =
    Stream.supervise(this.covary[F2].compile.drain)

  /**
    * Breaks the input into chunks where the delimiter matches the predicate.
    * The delimiter does not appear in the output. Two adjacent delimiters in the
    * input result in an empty chunk in the output.
    *
    * @example {{{
    * scala> Stream.range(0, 10).split(_ % 4 == 0).toList
    * res0: List[Chunk[Int]] = List(Chunk(), Chunk(1, 2, 3), Chunk(5, 6, 7), Chunk(9))
    * }}}
    */
  def split(f: O => Boolean): Stream[F, Chunk[O]] = {
    def go(buffer: List[Chunk[O]], s: Stream[F, O]): Pull[F, Chunk[O], Unit] =
      s.pull.uncons.flatMap {
        case Some((hd, tl)) =>
          hd.indexWhere(f) match {
            case None => go(hd :: buffer, tl)
            case Some(idx) =>
              val pfx = hd.take(idx)
              val b2 = pfx :: buffer
              Pull.output1(Chunk.concat(b2.reverse)) >> go(Nil, tl.cons(hd.drop(idx + 1)))
          }
        case None =>
          if (buffer.nonEmpty) Pull.output1(Chunk.concat(buffer.reverse))
          else Pull.done
      }
    go(Nil, this).stream
  }

  /**
    * Emits all elements of the input except the first one.
    *
    * @example {{{
    * scala> Stream(1,2,3).tail.toList
    * res0: List[Int] = List(2, 3)
    * }}}
    */
  def tail: Stream[F, O] = drop(1)

  /**
    * Emits the first `n` elements of this stream.
    *
    * @example {{{
    * scala> Stream.range(0,1000).take(5).toList
    * res0: List[Int] = List(0, 1, 2, 3, 4)
    * }}}
    */
  def take(n: Long): Stream[F, O] = this.pull.take(n).stream

  /**
    * Emits the last `n` elements of the input.
    *
    * @example {{{
    * scala> Stream.range(0,1000).takeRight(5).toList
    * res0: List[Int] = List(995, 996, 997, 998, 999)
    * }}}
    */
  def takeRight(n: Int): Stream[F, O] =
    this.pull
      .takeRight(n)
      .flatMap(cq =>
        cq.chunks.foldLeft(Pull.done.covaryAll[F, O, Unit])((acc, c) => acc >> Pull.output(c)))
      .stream

  /**
    * Like [[takeWhile]], but emits the first value which tests false.
    *
    * @example {{{
    * scala> Stream.range(0,1000).takeThrough(_ != 5).toList
    * res0: List[Int] = List(0, 1, 2, 3, 4, 5)
    * }}}
    */
  def takeThrough(p: O => Boolean): Stream[F, O] =
    this.pull.takeThrough(p).stream

  /**
    * Emits the longest prefix of the input for which all elements test true according to `f`.
    *
    * @example {{{
    * scala> Stream.range(0,1000).takeWhile(_ != 5).toList
    * res0: List[Int] = List(0, 1, 2, 3, 4)
    * }}}
    */
  def takeWhile(p: O => Boolean, takeFailure: Boolean = false): Stream[F, O] =
    this.pull.takeWhile(p, takeFailure).stream

  /**
    * Transforms this stream using the given `Pipe`.
    *
    * @example {{{
    * scala> Stream("Hello", "world").through(text.utf8Encode).toVector.toArray
    * res0: Array[Byte] = Array(72, 101, 108, 108, 111, 119, 111, 114, 108, 100)
    * }}}
    */
  def through[F2[x] >: F[x], O2](f: Stream[F, O] => Stream[F2, O2]): Stream[F2, O2] = f(this)

  /** Transforms this stream and `s2` using the given `Pipe2`. */
  def through2[F2[x] >: F[x], O2, O3](s2: Stream[F2, O2])(
      f: (Stream[F, O], Stream[F2, O2]) => Stream[F2, O3]): Stream[F2, O3] =
    f(this, s2)

  /**
    * Applies the given sink to this stream.
    *
    * @example {{{
    * scala> import cats.effect.IO, cats.implicits._
    * scala> Stream(1,2,3).covary[IO].to(Sink.showLinesStdOut).compile.drain.unsafeRunSync
    * res0: Unit = ()
    * }}}
    */
  def to[F2[x] >: F[x]](f: Stream[F, O] => Stream[F2, Unit]): Stream[F2, Unit] = f(this)

  /**
    * Translates effect type from `F` to `G` using the supplied `FunctionK`.
    */
  def translate[F2[x] >: F[x], G[_]](u: F2 ~> G): Stream[G, O] =
    Stream.fromFreeC[G, O](Algebra.translate[F2, G, O](get[F2, O], u))

  /**
    * Converts the input to a stream of 1-element chunks.
    *
    * @example {{{
    * scala> (Stream(1,2,3) ++ Stream(4,5,6)).unchunk.chunks.toList
    * res0: List[Chunk[Int]] = List(Chunk(1), Chunk(2), Chunk(3), Chunk(4), Chunk(5), Chunk(6))
    * }}}
    */
  def unchunk: Stream[F, O] =
    this.repeatPull {
      _.uncons1.flatMap {
        case None           => Pull.pure(None)
        case Some((hd, tl)) => Pull.output1(hd).as(Some(tl))
      }
    }

  /**
    * Filters any 'None'.
    *
    * @example {{{
    * scala> Stream(Some(1), Some(2), None, Some(3), None).unNone.toList
    * res0: List[Int] = List(1, 2, 3)
    * }}}
    */
  def unNone[O2](implicit ev: O <:< Option[O2]): Stream[F, O2] = {
    val _ = ev // Convince scalac that ev is used
    this.asInstanceOf[Stream[F, Option[O2]]].collect { case Some(o2) => o2 }
  }

  /**
    * Halts the input stream at the first `None`.
    *
    * @example {{{
    * scala> Stream(Some(1), Some(2), None, Some(3), None).unNoneTerminate.toList
    * res0: List[Int] = List(1, 2)
    * }}}
    */
  def unNoneTerminate[O2](implicit ev: O <:< Option[O2]): Stream[F, O2] =
    this.repeatPull {
      _.uncons.flatMap {
        case None => Pull.pure(None)
        case Some((hd, tl)) =>
          hd.indexWhere(_.isEmpty) match {
            case Some(0)   => Pull.pure(None)
            case Some(idx) => Pull.output(hd.take(idx).map(_.get)).as(None)
            case None      => Pull.output(hd.map(_.get)).as(Some(tl))
          }
      }
    }

  private type ZipWithCont[G[_], I, O2, R] =
    Either[(Chunk[I], Stream[G, I]), Stream[G, I]] => Pull[G, O2, Option[R]]

  private def zipWith_[F2[x] >: F[x], O2 >: O, O3, O4](that: Stream[F2, O3])(
      k1: ZipWithCont[F2, O2, O4, INothing],
      k2: ZipWithCont[F2, O3, O4, INothing])(f: (O2, O3) => O4): Stream[F2, O4] = {
    def go(leg1: Stream.StepLeg[F2, O2],
           leg2: Stream.StepLeg[F2, O3]): Pull[F2, O4, Option[INothing]] = {
      val l1h = leg1.head
      val l2h = leg2.head
      val out = l1h.zipWith(l2h)(f)
      Pull.output(out) >> {
        if (l1h.size > l2h.size) {
          val extra1 = l1h.drop(l2h.size)
          leg2.stepLeg.flatMap {
            case None      => k1(Left((extra1, leg1.stream)))
            case Some(tl2) => go(leg1.setHead(extra1), tl2)
          }
        } else {
          val extra2 = l2h.drop(l1h.size)
          leg1.stepLeg.flatMap {
            case None      => k2(Left((extra2, leg2.stream)))
            case Some(tl1) => go(tl1, leg2.setHead(extra2))
          }
        }
      }
    }

    covaryAll[F2, O2].pull.stepLeg.flatMap {
      case Some(leg1) =>
        that.pull.stepLeg
          .flatMap {
            case Some(leg2) => go(leg1, leg2)
            case None       => k1(Left((leg1.head, leg1.stream)))
          }

      case None => k2(Right(that))
    }.stream
  }

  /**
    * Determinsitically zips elements, terminating when the ends of both branches
    * are reached naturally, padding the left branch with `pad1` and padding the right branch
    * with `pad2` as necessary.
    *
    *
    * @example {{{
    * scala> Stream(1,2,3).zipAll(Stream(4,5,6,7))(0,0).toList
    * res0: List[(Int,Int)] = List((1,4), (2,5), (3,6), (0,7))
    * }}}
    */
  def zipAll[F2[x] >: F[x], O2 >: O, O3](that: Stream[F2, O3])(pad1: O2,
                                                               pad2: O3): Stream[F2, (O2, O3)] =
    zipAllWith[F2, O2, O3, (O2, O3)](that)(pad1, pad2)(Tuple2.apply)

  /**
    * Determinsitically zips elements with the specified function, terminating
    * when the ends of both branches are reached naturally, padding the left
    * branch with `pad1` and padding the right branch with `pad2` as necessary.
    *
    * @example {{{
    * scala> Stream(1,2,3).zipAllWith(Stream(4,5,6,7))(0, 0)(_ + _).toList
    * res0: List[Int] = List(5, 7, 9, 7)
    * }}}
    */
  def zipAllWith[F2[x] >: F[x], O2 >: O, O3, O4](that: Stream[F2, O3])(pad1: O2, pad2: O3)(
      f: (O2, O3) => O4): Stream[F2, O4] = {
    def cont1(
        z: Either[(Chunk[O2], Stream[F2, O2]), Stream[F2, O2]]): Pull[F2, O4, Option[INothing]] = {
      def contLeft(s: Stream[F2, O2]): Pull[F2, O4, Option[INothing]] =
        s.pull.uncons.flatMap {
          case None => Pull.pure(None)
          case Some((hd, tl)) =>
            Pull.output(hd.map(o => f(o, pad2))) >> contLeft(tl)
        }
      z match {
        case Left((hd, tl)) =>
          Pull.output(hd.map(o => f(o, pad2))) >> contLeft(tl)
        case Right(h) => contLeft(h)
      }
    }
    def cont2(
        z: Either[(Chunk[O3], Stream[F2, O3]), Stream[F2, O3]]): Pull[F2, O4, Option[INothing]] = {
      def contRight(s: Stream[F2, O3]): Pull[F2, O4, Option[INothing]] =
        s.pull.uncons.flatMap {
          case None => Pull.pure(None)
          case Some((hd, tl)) =>
            Pull.output(hd.map(o2 => f(pad1, o2))) >> contRight(tl)
        }
      z match {
        case Left((hd, tl)) =>
          Pull.output(hd.map(o2 => f(pad1, o2))) >> contRight(tl)
        case Right(h) => contRight(h)
      }
    }
    zipWith_[F2, O2, O3, O4](that)(cont1, cont2)(f)
  }

  /**
    * Determinsitically zips elements, terminating when the end of either branch is reached naturally.
    *
    * @example {{{
    * scala> Stream(1, 2, 3).zip(Stream(4, 5, 6, 7)).toList
    * res0: List[(Int,Int)] = List((1,4), (2,5), (3,6))
    * }}}
    */
  def zip[F2[x] >: F[x], O2](that: Stream[F2, O2]): Stream[F2, (O, O2)] =
    zipWith(that)(Tuple2.apply)

  /**
    * Like `zip`, but selects the right values only.
    * Useful with timed streams, the example below will emit a number every 100 milliseconds.
    *
    * @example {{{
    * scala> import scala.concurrent.duration._, cats.effect.{ContextShift, IO, Timer}
    * scala> implicit val cs: ContextShift[IO] = IO.contextShift(scala.concurrent.ExecutionContext.Implicits.global)
    * scala> implicit val timer: Timer[IO] = IO.timer(scala.concurrent.ExecutionContext.Implicits.global)
    * scala> val s = Stream.fixedDelay(100.millis) zipRight Stream.range(0, 5)
    * scala> s.compile.toVector.unsafeRunSync
    * res0: Vector[Int] = Vector(0, 1, 2, 3, 4)
    * }}}
    */
  def zipRight[F2[x] >: F[x], O2](that: Stream[F2, O2]): Stream[F2, O2] =
    zipWith(that)((_, y) => y)

  /**
    * Like `zip`, but selects the left values only.
    * Useful with timed streams, the example below will emit a number every 100 milliseconds.
    *
    * @example {{{
    * scala> import scala.concurrent.duration._, cats.effect.{ContextShift, IO, Timer}
    * scala> implicit val cs: ContextShift[IO] = IO.contextShift(scala.concurrent.ExecutionContext.Implicits.global)
    * scala> implicit val timer: Timer[IO] = IO.timer(scala.concurrent.ExecutionContext.Implicits.global)
    * scala> val s = Stream.range(0, 5) zipLeft Stream.fixedDelay(100.millis)
    * scala> s.compile.toVector.unsafeRunSync
    * res0: Vector[Int] = Vector(0, 1, 2, 3, 4)
    * }}}
    */
  def zipLeft[F2[x] >: F[x], O2](that: Stream[F2, O2]): Stream[F2, O] =
    zipWith(that)((x, _) => x)

  /**
    * Determinsitically zips elements using the specified function,
    * terminating when the end of either branch is reached naturally.
    *
    * @example {{{
    * scala> Stream(1, 2, 3).zipWith(Stream(4, 5, 6, 7))(_ + _).toList
    * res0: List[Int] = List(5, 7, 9)
    * }}}
    */
  def zipWith[F2[x] >: F[x], O2 >: O, O3, O4](that: Stream[F2, O3])(
      f: (O2, O3) => O4): Stream[F2, O4] =
    zipWith_[F2, O2, O3, O4](that)(sh => Pull.pure(None), h => Pull.pure(None))(f)

  /**
    * Zips the elements of the input stream with its indices, and returns the new stream.
    *
    * @example {{{
    * scala> Stream("The", "quick", "brown", "fox").zipWithIndex.toList
    * res0: List[(String,Long)] = List((The,0), (quick,1), (brown,2), (fox,3))
    * }}}
    */
  def zipWithIndex: Stream[F, (O, Long)] =
    this.scanChunks(0L) { (index, c) =>
      var idx = index
      val out = c.map { o =>
        val r = (o, idx)
        idx += 1
        r
      }
      (idx, out)
    }

  /**
    * Zips each element of this stream with the next element wrapped into `Some`.
    * The last element is zipped with `None`.
    *
    * @example {{{
    * scala> Stream("The", "quick", "brown", "fox").zipWithNext.toList
    * res0: List[(String,Option[String])] = List((The,Some(quick)), (quick,Some(brown)), (brown,Some(fox)), (fox,None))
    * }}}
    */
  def zipWithNext: Stream[F, (O, Option[O])] = {
    def go(last: O, s: Stream[F, O]): Pull[F, (O, Option[O]), Unit] =
      s.pull.uncons.flatMap {
        case None => Pull.output1((last, None))
        case Some((hd, tl)) =>
          val (newLast, out) = hd.mapAccumulate(last) {
            case (prev, next) => (next, (prev, Some(next)))
          }
          Pull.output(out) >> go(newLast, tl)
      }
    this.pull.uncons1.flatMap {
      case Some((hd, tl)) => go(hd, tl)
      case None           => Pull.done
    }.stream
  }

  /**
    * Zips each element of this stream with the previous element wrapped into `Some`.
    * The first element is zipped with `None`.
    *
    * @example {{{
    * scala> Stream("The", "quick", "brown", "fox").zipWithPrevious.toList
    * res0: List[(Option[String],String)] = List((None,The), (Some(The),quick), (Some(quick),brown), (Some(brown),fox))
    * }}}
    */
  def zipWithPrevious: Stream[F, (Option[O], O)] =
    mapAccumulate[Option[O], (Option[O], O)](None) {
      case (prev, next) => (Some(next), (prev, next))
    }.map { case (_, prevNext) => prevNext }

  /**
    * Zips each element of this stream with its previous and next element wrapped into `Some`.
    * The first element is zipped with `None` as the previous element,
    * the last element is zipped with `None` as the next element.
    *
    * @example {{{
    * scala> Stream("The", "quick", "brown", "fox").zipWithPreviousAndNext.toList
    * res0: List[(Option[String],String,Option[String])] = List((None,The,Some(quick)), (Some(The),quick,Some(brown)), (Some(quick),brown,Some(fox)), (Some(brown),fox,None))
    * }}}
    */
  def zipWithPreviousAndNext: Stream[F, (Option[O], O, Option[O])] =
    zipWithPrevious.zipWithNext.map {
      case ((prev, that), None)            => (prev, that, None)
      case ((prev, that), Some((_, next))) => (prev, that, Some(next))
    }

  /**
    * Zips the input with a running total according to `S`, up to but not including the current element. Thus the initial
    * `z` value is the first emitted to the output:
    *
    * @example {{{
    * scala> Stream("uno", "dos", "tres", "cuatro").zipWithScan(0)(_ + _.length).toList
    * res0: List[(String,Int)] = List((uno,0), (dos,3), (tres,6), (cuatro,10))
    * }}}
    *
    * @see [[zipWithScan1]]
    */
  def zipWithScan[O2](z: O2)(f: (O2, O) => O2): Stream[F, (O, O2)] =
    this
      .mapAccumulate(z) { (s, o) =>
        val s2 = f(s, o)
        (s2, (o, s))
      }
      .map(_._2)

  /**
    * Zips the input with a running total according to `S`, including the current element. Thus the initial
    * `z` value is the first emitted to the output:
    *
    * @example {{{
    * scala> Stream("uno", "dos", "tres", "cuatro").zipWithScan1(0)(_ + _.length).toList
    * res0: List[(String, Int)] = List((uno,3), (dos,6), (tres,10), (cuatro,16))
    * }}}
    *
    * @see [[zipWithScan]]
    */
  def zipWithScan1[O2](z: O2)(f: (O2, O) => O2): Stream[F, (O, O2)] =
    this
      .mapAccumulate(z) { (s, o) =>
        val s2 = f(s, o)
        (s2, (o, s2))
      }
      .map(_._2)

  override def toString: String = "Stream(..)"
}

object Stream extends StreamLowPriority {
  @inline private[fs2] def fromFreeC[F[_], O](free: FreeC[Algebra[F, O, ?], Unit]): Stream[F, O] =
    new Stream(free.asInstanceOf[FreeC[Algebra[Nothing, Nothing, ?], Unit]])

  /** Creates a pure stream that emits the supplied values. To convert to an effectful stream, use `covary`. */
  def apply[F[x] >: Pure[x], O](os: O*): Stream[F, O] = emits(os)

  /**
    * Creates a single element stream that gets its value by evaluating the supplied effect. If the effect fails, a `Left`
    * is emitted. Otherwise, a `Right` is emitted.
    *
    * Use [[eval]] instead if a failure while evaluating the effect should fail the stream.
    *
    * @example {{{
    * scala> import cats.effect.IO
    * scala> Stream.attemptEval(IO(10)).compile.toVector.unsafeRunSync
    * res0: Vector[Either[Throwable,Int]] = Vector(Right(10))
    * scala> Stream.attemptEval(IO(throw new RuntimeException)).compile.toVector.unsafeRunSync
    * res1: Vector[Either[Throwable,Nothing]] = Vector(Left(java.lang.RuntimeException))
    * }}}
    */
  def attemptEval[F[x] >: Pure[x], O](fo: F[O]): Stream[F, Either[Throwable, O]] =
    fromFreeC(Pull.attemptEval(fo).flatMap(Pull.output1).get)

  /**
    * Light weight alternative to `awakeEvery` that sleeps for duration `d` before each pulled element.
    */
  def awakeDelay[F[x] >: Pure[x]](d: FiniteDuration)(implicit timer: Timer[F],
                                                     F: Functor[F]): Stream[F, FiniteDuration] =
    Stream.eval(timer.clock.monotonic(NANOSECONDS)).flatMap { start =>
      fixedDelay[F](d) >> Stream.eval(
        timer.clock.monotonic(NANOSECONDS).map(now => (now - start).nanos))
    }

  /**
    * Discrete stream that every `d` emits elapsed duration
    * since the start time of stream consumption.
    *
    * For example: `awakeEvery[IO](5 seconds)` will
    * return (approximately) `5s, 10s, 15s`, and will lie dormant
    * between emitted values.
    *
    * @param d FiniteDuration between emits of the resulting stream
    */
  def awakeEvery[F[x] >: Pure[x]](d: FiniteDuration)(implicit timer: Timer[F],
                                                     F: Functor[F]): Stream[F, FiniteDuration] =
    Stream.eval(timer.clock.monotonic(NANOSECONDS)).flatMap { start =>
      fixedRate[F](d) >> Stream.eval(
        timer.clock.monotonic(NANOSECONDS).map(now => (now - start).nanos))
    }

  /**
    * Creates a stream that emits a resource allocated by an effect, ensuring the resource is
    * eventually released regardless of how the stream is used.
    *
    * A typical use case for bracket is working with files or network sockets. The resource effect
    * opens a file and returns a reference to it. One can then flatMap on the returned Stream to access
    *  the file, e.g to read bytes and transform them in to some stream of elements
    * (e.g., bytes, strings, lines, etc.).
    * The `release` action then closes the file once the result Stream terminates, even in case of interruption
    * or errors.
    *
    * @param acquire resource to acquire at start of stream
    * @param release function which returns an effect that releases the resource
    */
  def bracket[F[x] >: Pure[x], R](acquire: F[R])(release: R => F[Unit]): Stream[F, R] =
    bracketCase(acquire)((r, _) => release(r))

  /**
    * Like [[bracket]] but the release action is passed an `ExitCase[Throwable]`.
    *
    * `ExitCase.Canceled` is passed to the release action in the event of either stream interruption or
    * overall compiled effect cancelation.
    */
  def bracketCase[F[x] >: Pure[x], R](acquire: F[R])(
      release: (R, ExitCase[Throwable]) => F[Unit]): Stream[F, R] =
    fromFreeC(Algebra.acquire[F, R, R](acquire, release).flatMap {
      case (r, token) =>
        Stream.emit(r).covary[F].get[F, R] >> Algebra.release(token)
    })

  /**
    * Like [[bracket]] but the result value consists of a cancellation
    * Stream and the acquired resource. Running the cancellation Stream frees the resource.
    * This allows the acquired resource to be released earlier than at the end of the
    * containing Stream scope.
    * Note that this operation is safe: if the cancellation Stream is not run manually,
    * the resource is still guaranteed be release at the end of the containing Stream scope.
    */
  def bracketCancellable[F[x] >: Pure[x], R](acquire: F[R])(
      release: R => F[Unit]): Stream[F, (Stream[F, Unit], R)] =
    bracketCaseCancellable(acquire)((r, _) => release(r))

  /**
    * Like [[bracketCancellable]] but the release action is passed an `ExitCase[Throwable]`.
    *
    * `ExitCase.Canceled` is passed to the release action in the event of either stream interruption or
    * overall compiled effect cancelation.
    */
  def bracketCaseCancellable[F[x] >: Pure[x], R](acquire: F[R])(
      release: (R, ExitCase[Throwable]) => F[Unit]): Stream[F, (Stream[F, Unit], R)] =
    bracketWithToken(acquire)(release).map {
<<<<<<< HEAD
      case (token, r) =>
        (Stream.fromFreeC(Algebra.release[F, Unit](token, None)) ++ Stream.emit(()), r)
=======
      case (token, r) => (Stream.fromFreeC(Algebra.release(token)) ++ Stream.emit(()), r)
>>>>>>> 463ec3b8
    }

  private[fs2] def bracketWithToken[F[x] >: Pure[x], R](acquire: F[R])(
      release: (R, ExitCase[Throwable]) => F[Unit]): Stream[F, (Token, R)] =
    fromFreeC(Algebra.acquire[F, (Token, R), R](acquire, release).flatMap {
      case (r, token) =>
        Stream
          .emit(r)
          .covary[F]
          .map(o => (token, o))
          .get[F, (Token, R)] >> Algebra.release(token)
    })

  /**
    * Creates a pure stream that emits the elements of the supplied chunk.
    *
    * @example {{{
    * scala> Stream.chunk(Chunk(1,2,3)).toList
    * res0: List[Int] = List(1, 2, 3)
    * }}}
    */
  def chunk[F[x] >: Pure[x], O](os: Chunk[O]): Stream[F, O] =
    Stream.fromFreeC(Algebra.output[F, O](os))

  /**
    * Creates an infinite pure stream that always returns the supplied value.
    *
    * Elements are emitted in finite chunks with `chunkSize` number of elements.
    *
    * @example {{{
    * scala> Stream.constant(0).take(5).toList
    * res0: List[Int] = List(0, 0, 0, 0, 0)
    * }}}
    */
  def constant[F[x] >: Pure[x], O](o: O, chunkSize: Int = 256): Stream[F, O] =
    chunk(Chunk.seq(List.fill(chunkSize)(o))).repeat

  /**
    * A continuous stream of the elapsed time, computed using `System.nanoTime`.
    * Note that the actual granularity of these elapsed times depends on the OS, for instance
    * the OS may only update the current time every ten milliseconds or so.
    */
  def duration[F[x] >: Pure[x]](implicit F: Sync[F]): Stream[F, FiniteDuration] =
    Stream.eval(F.delay(System.nanoTime)).flatMap { t0 =>
      Stream.repeatEval(F.delay((System.nanoTime - t0).nanos))
    }

  /**
    * Creates a singleton pure stream that emits the supplied value.
    *
    * @example {{{
    * scala> Stream.emit(0).toList
    * res0: List[Int] = List(0)
    * }}}
    */
  def emit[F[x] >: Pure[x], O](o: O): Stream[F, O] = fromFreeC(Algebra.output1[F, O](o))

  /**
    * Creates a pure stream that emits the supplied values.
    *
    * @example {{{
    * scala> Stream.emits(List(1, 2, 3)).toList
    * res0: List[Int] = List(1, 2, 3)
    * }}}
    */
  def emits[F[x] >: Pure[x], O](os: Seq[O]): Stream[F, O] =
    if (os.isEmpty) empty
    else if (os.size == 1) emit(os.head)
    else fromFreeC(Algebra.output[F, O](Chunk.seq(os)))

  /** Empty pure stream. */
  val empty: Stream[Pure, INothing] =
    fromFreeC[Pure, INothing](Algebra.pure[Pure, INothing, Unit](())): Stream[Pure, INothing]

  /**
    * Creates a single element stream that gets its value by evaluating the supplied effect. If the effect fails,
    * the returned stream fails.
    *
    * Use [[attemptEval]] instead if a failure while evaluating the effect should be emitted as a value.
    *
    * @example {{{
    * scala> import cats.effect.IO
    * scala> Stream.eval(IO(10)).compile.toVector.unsafeRunSync
    * res0: Vector[Int] = Vector(10)
    * scala> Stream.eval(IO(throw new RuntimeException)).covaryOutput[Int].compile.toVector.attempt.unsafeRunSync
    * res1: Either[Throwable,Vector[Int]] = Left(java.lang.RuntimeException)
    * }}}
    */
  def eval[F[_], O](fo: F[O]): Stream[F, O] =
    fromFreeC(Algebra.eval(fo).flatMap(Algebra.output1))

  /**
    * Creates a stream that evaluates the supplied `fa` for its effect, discarding the output value.
    * As a result, the returned stream emits no elements and hence has output type `INothing`.
    *
    * Alias for `eval(fa).drain`.
    *
    * @example {{{
    * scala> import cats.effect.IO
    * scala> Stream.eval_(IO(println("Ran"))).covaryOutput[Int].compile.toVector.unsafeRunSync
    * res0: Vector[Int] = Vector()
    * }}}
    */
  def eval_[F[_], A](fa: F[A]): Stream[F, INothing] =
    fromFreeC(Algebra.eval(fa).map(_ => ()))

  /** like `eval` but resulting chunk is flatten efficiently **/
  def evalUnChunk[F[_], O](fo: F[Chunk[O]]): Stream[F, O] =
    fromFreeC(Algebra.eval(fo).flatMap(Algebra.output))

  /**
    * A continuous stream which is true after `d, 2d, 3d...` elapsed duration,
    * and false otherwise.
    * If you'd like a 'discrete' stream that will actually block until `d` has elapsed,
    * use `awakeEvery` instead.
    */
  def every[F[x] >: Pure[x]](d: FiniteDuration)(implicit timer: Timer[F]): Stream[F, Boolean] = {
    def go(lastSpikeNanos: Long): Stream[F, Boolean] =
      Stream.eval(timer.clock.monotonic(NANOSECONDS)).flatMap { now =>
        if ((now - lastSpikeNanos) > d.toNanos) Stream.emit(true) ++ go(now)
        else Stream.emit(false) ++ go(lastSpikeNanos)
      }
    go(0)
  }

  /**
    * Light weight alternative to [[fixedRate]] that sleeps for duration `d` before each pulled element.
    *
    * Behavior differs from `fixedRate` because the sleep between elements occurs after the next element
    * is pulled whereas `fixedRate` accounts for the time it takes to process the emitted unit.
    * This difference can roughly be thought of as the difference between `scheduleWithFixedDelay` and
    * `scheduleAtFixedRate` in `java.util.concurrent.Scheduler`.
    *
    * Alias for `sleep(d).repeat`.
    */
  def fixedDelay[F[_]](d: FiniteDuration)(implicit timer: Timer[F]): Stream[F, Unit] =
    sleep(d).repeat

  /**
    * Discrete stream that emits a unit every `d`.
    *
    * See [[fixedDelay]] for an alternative that sleeps `d` between elements.
    *
    * @param d FiniteDuration between emits of the resulting stream
    */
  def fixedRate[F[_]](d: FiniteDuration)(implicit timer: Timer[F]): Stream[F, Unit] = {
    def now: Stream[F, Long] = Stream.eval(timer.clock.monotonic(NANOSECONDS))
    def loop(started: Long): Stream[F, Unit] =
      now.flatMap { finished =>
        val elapsed = finished - started
        Stream.sleep_(d - elapsed.nanos) ++ now.flatMap { started =>
          Stream.emit(()) ++ loop(started)
        }
      }
    now.flatMap(loop)
  }

  final class PartiallyAppliedFromEither[F[_]] {
    def apply[A](either: Either[Throwable, A])(implicit ev: RaiseThrowable[F]): Stream[F, A] =
      either.fold(Stream.raiseError[F], Stream.emit)
  }

  /**
    * Lifts an Either[Throwable, A] to an effectful Stream.
    *
    * @example {{{
    * scala> import cats.effect.IO, scala.util.Try
    * scala> Stream.fromEither[IO](Right(42)).compile.toList.unsafeRunSync
    * res0: List[Int] = List(42)
    * scala> Try(Stream.fromEither[IO](Left(new RuntimeException)).compile.toList.unsafeRunSync)
    * res1: Try[List[Nothing]] = Failure(java.lang.RuntimeException)
    * }}}
    */
  def fromEither[F[_]] = new PartiallyAppliedFromEither[F]

  /**
    * Lifts an iterator into a Stream
    */
  def fromIterator[F[_], A](iterator: Iterator[A])(implicit F: Sync[F]): Stream[F, A] = {
    def getNext(i: Iterator[A]): F[Option[(A, Iterator[A])]] =
      F.delay(i.hasNext)
        .flatMap(b => if (b) F.delay(i.next()).map(a => (a, i).some) else F.pure(None))
    Stream.unfoldEval(iterator)(getNext)
  }

  /**
    * Lifts an effect that generates a stream in to a stream. Alias for `eval(f).flatMap(_)`.
    *
    * @example {{{
    * scala> import cats.effect.IO
    * scala> Stream.force(IO(Stream(1,2,3).covary[IO])).compile.toVector.unsafeRunSync
    * res0: Vector[Int] = Vector(1, 2, 3)
    * }}}
    */
  def force[F[_], A](f: F[Stream[F, A]]): Stream[F, A] =
    eval(f).flatMap(s => s)

  /**
    * An infinite `Stream` that repeatedly applies a given function
    * to a start value. `start` is the first value emitted, followed
    * by `f(start)`, then `f(f(start))`, and so on.
    *
    * @example {{{
    * scala> Stream.iterate(0)(_ + 1).take(10).toList
    * res0: List[Int] = List(0, 1, 2, 3, 4, 5, 6, 7, 8, 9)
    * }}}
    */
  def iterate[F[x] >: Pure[x], A](start: A)(f: A => A): Stream[F, A] =
    emit(start) ++ iterate(f(start))(f)

  /**
    * Like [[iterate]], but takes an effectful function for producing
    * the next state. `start` is the first value emitted.
    *
    * @example {{{
    * scala> import cats.effect.IO
    * scala> Stream.iterateEval(0)(i => IO(i + 1)).take(10).compile.toVector.unsafeRunSync
    * res0: Vector[Int] = Vector(0, 1, 2, 3, 4, 5, 6, 7, 8, 9)
    * }}}
    */
  def iterateEval[F[_], A](start: A)(f: A => F[A]): Stream[F, A] =
    emit(start) ++ eval(f(start)).flatMap(iterateEval(_)(f))

  /**
    * Gets the current scope, allowing manual leasing or interruption.
    * This is a low-level method and generally should not be used by user code.
    */
  def getScope[F[x] >: Pure[x]]: Stream[F, Scope[F]] =
    Stream.fromFreeC(Algebra.getScope[F, Scope[F]].flatMap(Algebra.output1(_)))

  /**
    * A stream that never emits and never terminates.
    */
  def never[F[_]](implicit F: Async[F]): Stream[F, Nothing] =
    Stream.eval_(F.never)

  /**
    * Creates a stream that, when run, fails with the supplied exception.
    *
    * The `F` type must be explicitly provided (e.g., via `raiseError[IO]` or `raiseError[Fallible]`).
    *
    * @example {{{
    * scala> import cats.effect.IO
    * scala> Stream.raiseError[Fallible](new RuntimeException).toList
    * res0: Either[Throwable,List[INothing]] = Left(java.lang.RuntimeException)
    * scala> Stream.raiseError[IO](new RuntimeException).covaryOutput[Int].compile.drain.attempt.unsafeRunSync
    * res0: Either[Throwable,Unit] = Left(java.lang.RuntimeException)
    * }}}
    */
  def raiseError[F[_]: RaiseThrowable](e: Throwable): Stream[F, INothing] =
    fromFreeC(Algebra.raiseError[F, INothing, INothing](e))

  /**
    * Creates a random stream of integers using a random seed.
    */
  def random[F[_]](implicit F: Sync[F]): Stream[F, Int] =
    Stream.eval(F.delay(new scala.util.Random())).flatMap { r =>
      def loop: Stream[F, Int] = Stream.emit(r.nextInt) ++ loop
      loop
    }

  /**
    * Creates a random stream of integers using the supplied seed.
    * Returns a pure stream, as the pseudo random number generator is
    * deterministic based on the supplied seed.
    */
  def randomSeeded[F[x] >: Pure[x]](seed: Long): Stream[F, Int] = Stream.suspend {
    val r = new scala.util.Random(seed)
    def loop: Stream[F, Int] = Stream.emit(r.nextInt) ++ loop
    loop
  }

  /**
    * Lazily produce the range `[start, stopExclusive)`. If you want to produce
    * the sequence in one chunk, instead of lazily, use
    * `emits(start until stopExclusive)`.
    *
    * @example {{{
    * scala> Stream.range(10, 20, 2).toList
    * res0: List[Int] = List(10, 12, 14, 16, 18)
    * }}}
    */
  def range[F[x] >: Pure[x]](start: Int, stopExclusive: Int, by: Int = 1): Stream[F, Int] =
    unfold(start) { i =>
      if ((by > 0 && i < stopExclusive && start < stopExclusive) ||
          (by < 0 && i > stopExclusive && start > stopExclusive))
        Some((i, i + by))
      else None
    }

  /**
    * Lazily produce a sequence of nonoverlapping ranges, where each range
    * contains `size` integers, assuming the upper bound is exclusive.
    * Example: `ranges(0, 1000, 10)` results in the pairs
    * `(0, 10), (10, 20), (20, 30) ... (990, 1000)`
    *
    * Note: The last emitted range may be truncated at `stopExclusive`. For
    * instance, `ranges(0,5,4)` results in `(0,4), (4,5)`.
    *
    * @example {{{
    * scala> Stream.ranges(0, 20, 5).toList
    * res0: List[(Int,Int)] = List((0,5), (5,10), (10,15), (15,20))
    * }}}
    *
    * @throws IllegalArgumentException if `size` <= 0
    */
  def ranges[F[x] >: Pure[x]](start: Int, stopExclusive: Int, size: Int): Stream[F, (Int, Int)] = {
    require(size > 0, "size must be > 0, was: " + size)
    unfold(start) { lower =>
      if (lower < stopExclusive)
        Some((lower -> ((lower + size).min(stopExclusive)), lower + size))
      else
        None
    }
  }

  /** Alias for `eval(fo).repeat`. */
  def repeatEval[F[_], O](fo: F[O]): Stream[F, O] = eval(fo).repeat

  /** Converts the supplied resource in to a singleton stream. */
  def resource[F[_], O](r: Resource[F, O]): Stream[F, O] = r match {
    case Resource.Allocate(a) =>
      Stream.bracketCase(a) { case ((_, release), e) => release(e) }.map(_._1)
    case Resource.Bind(r, f) => resource(r).flatMap(o => resource(f(o)))
    case Resource.Suspend(r) => Stream.eval(r).flatMap(resource)
  }

  /**
    * Retries `fo` on failure, returning a singleton stream with the
    * result of `fo` as soon as it succeeds.
    *
    * @param delay Duration of delay before the first retry
    *
    * @param nextDelay Applied to the previous delay to compute the
    *                  next, e.g. to implement exponential backoff
    *
    * @param maxAttempts Number of attempts before failing with the
    *                   latest error, if `fo` never succeeds
    *
    * @param retriable Function to determine whether a failure is
    *                  retriable or not, defaults to retry every
    *                  `NonFatal`. A failed stream is immediately
    *                  returned when a non-retriable failure is
    *                  encountered
    */
  def retry[F[_]: Timer: RaiseThrowable, O](fo: F[O],
                                            delay: FiniteDuration,
                                            nextDelay: FiniteDuration => FiniteDuration,
                                            maxAttempts: Int,
                                            retriable: Throwable => Boolean =
                                              scala.util.control.NonFatal.apply): Stream[F, O] = {
    assert(maxAttempts > 0, s"maxAttempts should > 0, was $maxAttempts")

    val delays = Stream.unfold(delay)(d => Some(d -> nextDelay(d))).covary[F]

    Stream
      .eval(fo)
      .attempts(delays)
      .take(maxAttempts)
      .takeThrough(_.fold(err => retriable(err), _ => false))
      .last
      .map(_.get)
      .rethrow
  }

  /**
    * A single-element `Stream` that waits for the duration `d` before emitting unit. This uses the implicit
    * `Timer` to avoid blocking a thread.
    */
  def sleep[F[_]](d: FiniteDuration)(implicit timer: Timer[F]): Stream[F, Unit] =
    Stream.eval(timer.sleep(d))

  /**
    * Alias for `sleep(d).drain`. Often used in conjunction with `++` (i.e., `sleep_(..) ++ s`) as a more
    * performant version of `sleep(..) >> s`.
    */
  def sleep_[F[_]](d: FiniteDuration)(implicit timer: Timer[F]): Stream[F, INothing] =
    sleep(d).drain

  /**
    * Starts the supplied task and cancels it as finalization of the returned stream.
    */
  def supervise[F[_], A](fa: F[A])(implicit F: Concurrent[F]): Stream[F, Fiber[F, A]] =
    bracket(F.start(fa))(_.cancel)

  /**
    * Returns a stream that evaluates the supplied by-name each time the stream is used,
    * allowing use of a mutable value in stream computations.
    *
    * Note: it's generally easier to reason about such computations using effectful
    * values. That is, allocate the mutable value in an effect and then use
    * `Stream.eval(fa).flatMap { a => ??? }`.
    *
    * @example {{{
    * scala> Stream.suspend {
    *      |   val digest = java.security.MessageDigest.getInstance("SHA-256")
    *      |   val bytes: Stream[Pure,Byte] = ???
    *      |   bytes.chunks.fold(digest) { (d,c) => d.update(c.toBytes.values); d }
    *      | }
    * }}}
    */
  def suspend[F[_], O](s: => Stream[F, O]): Stream[F, O] =
    fromFreeC(Algebra.suspend(s.get))

  /**
    * Creates a stream by successively applying `f` until a `None` is returned, emitting
    * each output `O` and using each output `S` as input to the next invocation of `f`.
    *
    * @example {{{
    * scala> Stream.unfold(0)(i => if (i < 5) Some(i -> (i+1)) else None).toList
    * res0: List[Int] = List(0, 1, 2, 3, 4)
    * }}}
    */
  def unfold[F[x] >: Pure[x], S, O](s: S)(f: S => Option[(O, S)]): Stream[F, O] = {
    def loop(s: S): Stream[F, O] =
      f(s) match {
        case Some((o, s)) => emit(o) ++ loop(s)
        case None         => empty
      }
    suspend(loop(s))
  }

  /**
    * Like [[unfold]] but each invocation of `f` provides a chunk of output.
    *
    * @example {{{
    * scala> Stream.unfoldChunk(0)(i => if (i < 5) Some(Chunk.seq(List.fill(i)(i)) -> (i+1)) else None).toList
    * res0: List[Int] = List(1, 2, 2, 3, 3, 3, 4, 4, 4, 4)
    * }}}
    */
  def unfoldChunk[F[x] >: Pure[x], S, O](s: S)(f: S => Option[(Chunk[O], S)]): Stream[F, O] =
    unfold(s)(f).flatMap(chunk)

  /** Like [[unfold]], but takes an effectful function. */
  def unfoldEval[F[_], S, O](s: S)(f: S => F[Option[(O, S)]]): Stream[F, O] = {
    def loop(s: S): Stream[F, O] =
      eval(f(s)).flatMap {
        case Some((o, s)) => emit(o) ++ loop(s)
        case None         => empty
      }
    suspend(loop(s))
  }

  /** Like [[unfoldChunk]], but takes an effectful function. */
  def unfoldChunkEval[F[_], S, O](s: S)(f: S => F[Option[(Chunk[O], S)]]): Stream[F, O] = {
    def loop(s: S): Stream[F, O] =
      eval(f(s)).flatMap {
        case Some((c, s)) => chunk(c) ++ loop(s)
        case None         => empty
      }
    suspend(loop(s))
  }

  /** Provides syntax for streams that are invariant in `F` and `O`. */
  implicit def InvariantOps[F[_], O](s: Stream[F, O]): InvariantOps[F, O] =
    new InvariantOps(s.get)

  /** Provides syntax for streams that are invariant in `F` and `O`. */
  final class InvariantOps[F[_], O] private[Stream] (
      private val free: FreeC[Algebra[F, O, ?], Unit])
      extends AnyVal {
    private def self: Stream[F, O] = Stream.fromFreeC(free)

    /**
      * Lifts this stream to the specified effect type.
      *
      * @example {{{
      * scala> import cats.effect.IO
      * scala> Stream(1, 2, 3).covary[IO]
      * res0: Stream[IO,Int] = Stream(..)
      * }}}
      */
    def covary[F2[x] >: F[x]]: Stream[F2, O] = self

    /**
      * Synchronously sends values through `sink`.
      *
      * If `sink` fails, then resulting stream will fail. If sink `halts` the evaluation will halt too.
      *
      * Note that observe will only output full chunks of `O` that are known to be successfully processed
      * by `sink`. So if Sink terminates/fail in middle of chunk processing, the chunk will not be available
      * in resulting stream.
      *
      * Note that if your sink can be represented by an `O => F[Unit]`, `evalTap` will provide much greater performance.
      *
      * @example {{{
      * scala> import cats.effect.{ContextShift, IO}, cats.implicits._
      * scala> implicit val cs: ContextShift[IO] = IO.contextShift(scala.concurrent.ExecutionContext.Implicits.global)
      * scala> Stream(1, 2, 3).covary[IO].observe(Sink.showLinesStdOut).map(_ + 1).compile.toVector.unsafeRunSync
      * res0: Vector[Int] = Vector(2, 3, 4)
      * }}}
      */
    def observe(sink: Sink[F, O])(implicit F: Concurrent[F]): Stream[F, O] =
      observeAsync(1)(sink)

    /** Send chunks through `sink`, allowing up to `maxQueued` pending _chunks_ before blocking `s`. */
    def observeAsync(maxQueued: Int)(sink: Sink[F, O])(implicit F: Concurrent[F]): Stream[F, O] =
      Stream.eval(Semaphore[F](maxQueued - 1)).flatMap { guard =>
        Stream.eval(Queue.unbounded[F, Option[Chunk[O]]]).flatMap { outQ =>
          Stream.eval(Queue.unbounded[F, Option[Chunk[O]]]).flatMap { sinkQ =>
            def inputStream =
              self.chunks.noneTerminate.evalMap {
                case Some(chunk) =>
                  sinkQ.enqueue1(Some(chunk)) >>
                    guard.acquire

                case None =>
                  sinkQ.enqueue1(None)
              }

            def sinkStream =
              sinkQ.dequeue.unNoneTerminate
                .flatMap { chunk =>
                  Stream.chunk(chunk) ++
                    Stream.eval_(outQ.enqueue1(Some(chunk)))
                }
                .to(sink) ++
                Stream.eval_(outQ.enqueue1(None))

            def runner =
              sinkStream.concurrently(inputStream) ++
                Stream.eval_(outQ.enqueue1(None))

            def outputStream =
              outQ.dequeue.unNoneTerminate
                .flatMap { chunk =>
                  Stream.chunk(chunk) ++
                    Stream.eval_(guard.release)
                }

            outputStream.concurrently(runner)
          }
        }
      }

    /** Gets a projection of this stream that allows converting it to a `Pull` in a number of ways. */
    def pull: ToPull[F, O] =
      new ToPull[F, O](free.asInstanceOf[FreeC[Algebra[Nothing, Nothing, ?], Unit]])

    /**
      * Repeatedly invokes `using`, running the resultant `Pull` each time, halting when a pull
      * returns `None` instead of `Some(nextStream)`.
      */
    def repeatPull[O2](
        using: Stream.ToPull[F, O] => Pull[F, O2, Option[Stream[F, O]]]): Stream[F, O2] =
      Pull.loop(using.andThen(_.map(_.map(_.pull))))(pull).stream

  }

  /** Provides syntax for pure streams. */
  implicit def PureOps[O](s: Stream[Pure, O]): PureOps[O] =
    new PureOps(s.get[Pure, O])

  /** Provides syntax for pure streams. */
  final class PureOps[O] private[Stream] (private val free: FreeC[Algebra[Pure, O, ?], Unit])
      extends AnyVal {
    private def self: Stream[Pure, O] = Stream.fromFreeC[Pure, O](free)

    /** Alias for covary, to be able to write `Stream.empty[X]`. */
    def apply[F[_]]: Stream[F, O] = covary

    /** Lifts this stream to the specified effect type. */
    def covary[F[_]]: Stream[F, O] = self

    /** Runs this pure stream and returns the emitted elements in a collection of the specified type. Note: this method is only available on pure streams. */
    def to[C[_]](implicit f: Factory[O, C[O]]): C[O] =
      self.covary[IO].compile.to[C].unsafeRunSync

    /** Runs this pure stream and returns the emitted elements in a chunk. Note: this method is only available on pure streams. */
    def toChunk: Chunk[O] = self.covary[IO].compile.toChunk.unsafeRunSync

    /** Runs this pure stream and returns the emitted elements in a list. Note: this method is only available on pure streams. */
    def toList: List[O] = self.covary[IO].compile.toList.unsafeRunSync

    /** Runs this pure stream and returns the emitted elements in a vector. Note: this method is only available on pure streams. */
    def toVector: Vector[O] = self.covary[IO].compile.toVector.unsafeRunSync
  }

  /** Provides syntax for streams with effect type `cats.Id`. */
  implicit def IdOps[O](s: Stream[Id, O]): IdOps[O] =
    new IdOps(s.get[Id, O])

  /** Provides syntax for pure pipes based on `cats.Id`. */
  final class IdOps[O] private[Stream] (private val free: FreeC[Algebra[Id, O, ?], Unit])
      extends AnyVal {
    private def self: Stream[Id, O] = Stream.fromFreeC[Id, O](free)

    private def idToApplicative[F[_]: Applicative]: Id ~> F =
      new (Id ~> F) { def apply[A](a: Id[A]) = a.pure[F] }

    def covaryId[F[_]: Applicative]: Stream[F, O] = self.translate(idToApplicative[F])
  }

  /** Provides syntax for streams with effect type `Fallible`. */
  implicit def FallibleOps[O](s: Stream[Fallible, O]): FallibleOps[O] =
    new FallibleOps(s.get[Fallible, O])

  /** Provides syntax for fallible streams. */
  final class FallibleOps[O] private[Stream] (
      private val free: FreeC[Algebra[Fallible, O, ?], Unit])
      extends AnyVal {
    private def self: Stream[Fallible, O] = Stream.fromFreeC[Fallible, O](free)

    /** Lifts this stream to the specified effect type. */
    def lift[F[_]](implicit F: ApplicativeError[F, Throwable]): Stream[F, O] = {
      val _ = F
      self.asInstanceOf[Stream[F, O]]
    }

    /** Runs this fallible stream and returns the emitted elements in a collection of the specified type. Note: this method is only available on fallible streams. */
    def to[C[_]](implicit f: Factory[O, C[O]]): Either[Throwable, C[O]] =
      lift[IO].compile.to[C].attempt.unsafeRunSync

    /** Runs this fallible stream and returns the emitted elements in a chunk. Note: this method is only available on fallible streams. */
    def toChunk: Either[Throwable, Chunk[O]] = lift[IO].compile.toChunk.attempt.unsafeRunSync

    /** Runs this fallible stream and returns the emitted elements in a list. Note: this method is only available on fallible streams. */
    def toList: Either[Throwable, List[O]] = lift[IO].compile.toList.attempt.unsafeRunSync

    /** Runs this fallible stream and returns the emitted elements in a vector. Note: this method is only available on fallible streams. */
    def toVector: Either[Throwable, Vector[O]] =
      lift[IO].compile.toVector.attempt.unsafeRunSync
  }

  /** Projection of a `Stream` providing various ways to get a `Pull` from the `Stream`. */
  final class ToPull[F[_], O] private[Stream] (
      private val free: FreeC[Algebra[Nothing, Nothing, ?], Unit])
      extends AnyVal {

    private def self: Stream[F, O] =
      Stream.fromFreeC(free.asInstanceOf[FreeC[Algebra[F, O, ?], Unit]])

    /**
      * Waits for a chunk of elements to be available in the source stream.
      * The chunk of elements along with a new stream are provided as the resource of the returned pull.
      * The new stream can be used for subsequent operations, like awaiting again.
      * A `None` is returned as the resource of the pull upon reaching the end of the stream.
      */
    def uncons: Pull[F, INothing, Option[(Chunk[O], Stream[F, O])]] =
      Pull.fromFreeC(Algebra.uncons(self.get)).map {
        _.map { case (hd, tl) => (hd, Stream.fromFreeC(tl)) }
      }

    /** Like [[uncons]] but waits for a single element instead of an entire chunk. */
    def uncons1: Pull[F, INothing, Option[(O, Stream[F, O])]] =
      uncons.flatMap {
        case None => Pull.pure(None)
        case Some((hd, tl)) =>
          hd.size match {
            case 0 => tl.pull.uncons1
            case 1 => Pull.pure(Some(hd(0) -> tl))
            case n => Pull.pure(Some(hd(0) -> tl.cons(hd.drop(1))))
          }
      }

    /**
      * Like [[uncons]], but returns a chunk of no more than `n` elements.
      *
      * `Pull.pure(None)` is returned if the end of the source stream is reached.
      */
    def unconsLimit(n: Int): Pull[F, INothing, Option[(Chunk[O], Stream[F, O])]] = {
      require(n > 0)
      uncons.flatMap {
        case Some((hd, tl)) =>
          if (hd.size < n) Pull.pure(Some(hd -> tl))
          else {
            val (out, rem) = hd.splitAt(n)
            Pull.pure(Some(out -> tl.cons(rem)))
          }
        case None => Pull.pure(None)
      }
    }

    /**
      * Like [[uncons]], but returns a chunk of exactly `n` elements, splitting chunk as necessary.
      *
      * `Pull.pure(None)` is returned if the end of the source stream is reached.
      */
    def unconsN(
        n: Int,
        allowFewer: Boolean = false): Pull[F, INothing, Option[(Chunk[O], Stream[F, O])]] = {
      def go(acc: List[Chunk[O]],
             n: Int,
             s: Stream[F, O]): Pull[F, INothing, Option[(Chunk[O], Stream[F, O])]] =
        s.pull.uncons.flatMap {
          case None =>
            if (allowFewer && acc.nonEmpty)
              Pull.pure(Some((Chunk.concat(acc.reverse), Stream.empty)))
            else Pull.pure(None)
          case Some((hd, tl)) =>
            if (hd.size < n) go(hd :: acc, n - hd.size, tl)
            else if (hd.size == n) Pull.pure(Some(Chunk.concat((hd :: acc).reverse) -> tl))
            else {
              val (pfx, sfx) = hd.splitAt(n)
              Pull.pure(Some(Chunk.concat((pfx :: acc).reverse) -> tl.cons(sfx)))
            }
        }
      if (n <= 0) Pull.pure(Some((Chunk.empty, self)))
      else go(Nil, n, self)
    }

    /** Drops the first `n` elements of this `Stream`, and returns the new `Stream`. */
    def drop(n: Long): Pull[F, INothing, Option[Stream[F, O]]] =
      if (n <= 0) Pull.pure(Some(self))
      else
        uncons.flatMap {
          case None => Pull.pure(None)
          case Some((hd, tl)) =>
            hd.size.toLong match {
              case m if m < n  => tl.pull.drop(n - m)
              case m if m == n => Pull.pure(Some(tl))
              case m           => Pull.pure(Some(tl.cons(hd.drop(n.toInt))))
            }
        }

    /** Like [[dropWhile]], but drops the first value which tests false. */
    def dropThrough(p: O => Boolean): Pull[F, INothing, Option[Stream[F, O]]] =
      dropWhile_(p, true)

    /**
      * Drops elements of the this stream until the predicate `p` fails, and returns the new stream.
      * If defined, the first element of the returned stream will fail `p`.
      */
    def dropWhile(p: O => Boolean): Pull[F, INothing, Option[Stream[F, O]]] =
      dropWhile_(p, false)

    private def dropWhile_(p: O => Boolean,
                           dropFailure: Boolean): Pull[F, INothing, Option[Stream[F, O]]] =
      uncons.flatMap {
        case None => Pull.pure(None)
        case Some((hd, tl)) =>
          hd.indexWhere(o => !p(o)) match {
            case None => tl.pull.dropWhile_(p, dropFailure)
            case Some(idx) =>
              val toDrop = if (dropFailure) idx + 1 else idx
              Pull.pure(Some(tl.cons(hd.drop(toDrop))))
          }
      }

    /** Writes all inputs to the output of the returned `Pull`. */
    def echo: Pull[F, O, Unit] = Pull.fromFreeC(self.get)

    /** Reads a single element from the input and emits it to the output. */
    def echo1: Pull[F, O, Option[Stream[F, O]]] =
      uncons1.flatMap {
        case None           => Pull.pure(None)
        case Some((hd, tl)) => Pull.output1(hd).as(Some(tl))
      }

    /** Reads the next available chunk from the input and emits it to the output. */
    def echoChunk: Pull[F, O, Option[Stream[F, O]]] =
      uncons.flatMap {
        case None           => Pull.pure(None)
        case Some((hd, tl)) => Pull.output(hd).as(Some(tl))
      }

    /** Like `[[unconsN]]`, but leaves the buffered input unconsumed. */
    def fetchN(n: Int): Pull[F, INothing, Option[Stream[F, O]]] =
      unconsN(n).map { _.map { case (hd, tl) => tl.cons(hd) } }

    /** Awaits the next available element where the predicate returns true. */
    def find(f: O => Boolean): Pull[F, INothing, Option[(O, Stream[F, O])]] =
      uncons.flatMap {
        case None => Pull.pure(None)
        case Some((hd, tl)) =>
          hd.indexWhere(f) match {
            case None => tl.pull.find(f)
            case Some(idx) if idx + 1 < hd.size =>
              val rem = hd.drop(idx + 1)
              Pull.pure(Some((hd(idx), tl.cons(rem))))
            case Some(idx) => Pull.pure(Some((hd(idx), tl)))
          }
      }

    /**
      * Folds all inputs using an initial value `z` and supplied binary operator, and writes the final
      * result to the output of the supplied `Pull` when the stream has no more values.
      */
    def fold[O2](z: O2)(f: (O2, O) => O2): Pull[F, INothing, O2] =
      uncons.flatMap {
        case None => Pull.pure(z)
        case Some((hd, tl)) =>
          val acc = hd.foldLeft(z)(f)
          tl.pull.fold(acc)(f)
      }

    /**
      * Folds all inputs using the supplied binary operator, and writes the final result to the output of
      * the supplied `Pull` when the stream has no more values.
      */
    def fold1[O2 >: O](f: (O2, O2) => O2): Pull[F, INothing, Option[O2]] =
      uncons1.flatMap {
        case None           => Pull.pure(None)
        case Some((hd, tl)) => tl.pull.fold(hd: O2)(f).map(Some(_))
      }

    /** Writes a single `true` value if all input matches the predicate, `false` otherwise. */
    def forall(p: O => Boolean): Pull[F, INothing, Boolean] =
      uncons.flatMap {
        case None => Pull.pure(true)
        case Some((hd, tl)) =>
          hd.indexWhere(o => !p(o)) match {
            case Some(_) => Pull.pure(false)
            case None    => tl.pull.forall(p)
          }
      }

    /** Returns the last element of the input, if non-empty. */
    def last: Pull[F, INothing, Option[O]] = {
      def go(prev: Option[O], s: Stream[F, O]): Pull[F, INothing, Option[O]] =
        s.pull.uncons.flatMap {
          case None => Pull.pure(prev)
          case Some((hd, tl)) =>
            val last = hd.foldLeft(prev)((_, o) => Some(o))
            go(last, tl)
        }
      go(None, self)
    }

    /** Like [[uncons]] but does not consume the chunk (i.e., the chunk is pushed back). */
    def peek: Pull[F, INothing, Option[(Chunk[O], Stream[F, O])]] =
      uncons.flatMap {
        case None           => Pull.pure(None)
        case Some((hd, tl)) => Pull.pure(Some((hd, tl.cons(hd))))
      }

    /** Like [[uncons1]] but does not consume the element (i.e., the element is pushed back). */
    def peek1: Pull[F, INothing, Option[(O, Stream[F, O])]] =
      uncons1.flatMap {
        case None           => Pull.pure(None)
        case Some((hd, tl)) => Pull.pure(Some((hd, tl.cons1(hd))))
      }

    /**
      * Like `scan` but `f` is applied to each chunk of the source stream.
      * The resulting chunk is emitted and the result of the chunk is used in the
      * next invocation of `f`. The final state value is returned as the result of the pull.
      */
    def scanChunks[S, O2](init: S)(f: (S, Chunk[O]) => (S, Chunk[O2])): Pull[F, O2, S] =
      scanChunksOpt(init)(s => Some(c => f(s, c)))

    /**
      * More general version of `scanChunks` where the current state (i.e., `S`) can be inspected
      * to determine if another chunk should be pulled or if the pull should terminate.
      * Termination is signaled by returning `None` from `f`. Otherwise, a function which consumes
      * the next chunk is returned wrapped in `Some`. The final state value is returned as the
      * result of the pull.
      */
    def scanChunksOpt[S, O2](init: S)(
        f: S => Option[Chunk[O] => (S, Chunk[O2])]): Pull[F, O2, S] = {
      def go(acc: S, s: Stream[F, O]): Pull[F, O2, S] =
        f(acc) match {
          case None => Pull.pure(acc)
          case Some(g) =>
            s.pull.uncons.flatMap {
              case Some((hd, tl)) =>
                val (s2, c) = g(hd)
                Pull.output(c) >> go(s2, tl)
              case None =>
                Pull.pure(acc)
            }
        }
      go(init, self)
    }

    /**
      * Like `uncons`, but instead of performing normal `uncons`, this will
      * run the stream up to the first chunk available.
      * Useful when zipping multiple streams (legs) into one stream.
      * Assures that scopes are correctly held for each stream `leg`
      * independently of scopes from other legs.
      *
      * If you are not pulling from multiple streams, consider using `uncons`.
      */
    def stepLeg: Pull[F, INothing, Option[StepLeg[F, O]]] =
      Pull
        .fromFreeC(Algebra.getScope[F, INothing])
        .flatMap { scope =>
          new StepLeg[F, O](Chunk.empty, scope.id, self.get).stepLeg
        }

    /** Emits the first `n` elements of the input. */
    def take(n: Long): Pull[F, O, Option[Stream[F, O]]] =
      if (n <= 0) Pull.pure(None)
      else
        uncons.flatMap {
          case None => Pull.pure(None)
          case Some((hd, tl)) =>
            hd.size.toLong match {
              case m if m < n  => Pull.output(hd) >> tl.pull.take(n - m)
              case m if m == n => Pull.output(hd).as(Some(tl))
              case m =>
                val (pfx, sfx) = hd.splitAt(n.toInt)
                Pull.output(pfx).as(Some(tl.cons(sfx)))
            }
        }

    /** Emits the last `n` elements of the input. */
    def takeRight(n: Int): Pull[F, INothing, Chunk.Queue[O]] = {
      def go(acc: Chunk.Queue[O], s: Stream[F, O]): Pull[F, INothing, Chunk.Queue[O]] =
        s.pull.unconsN(n, true).flatMap {
          case None => Pull.pure(acc)
          case Some((hd, tl)) =>
            go(acc.drop(hd.size) :+ hd, tl)
        }
      if (n <= 0) Pull.pure(Chunk.Queue.empty)
      else go(Chunk.Queue.empty, self)
    }

    /** Like [[takeWhile]], but emits the first value which tests false. */
    def takeThrough(p: O => Boolean): Pull[F, O, Option[Stream[F, O]]] =
      takeWhile_(p, true)

    /**
      * Emits the elements of the stream until the predicate `p` fails,
      * and returns the remaining `Stream`. If non-empty, the returned stream will have
      * a first element `i` for which `p(i)` is `false`.
      */
    def takeWhile(p: O => Boolean, takeFailure: Boolean = false): Pull[F, O, Option[Stream[F, O]]] =
      takeWhile_(p, takeFailure)

    private def takeWhile_(p: O => Boolean,
                           takeFailure: Boolean): Pull[F, O, Option[Stream[F, O]]] =
      uncons.flatMap {
        case None => Pull.pure(None)
        case Some((hd, tl)) =>
          hd.indexWhere(o => !p(o)) match {
            case None => Pull.output(hd) >> tl.pull.takeWhile_(p, takeFailure)
            case Some(idx) =>
              val toTake = if (takeFailure) idx + 1 else idx
              val (pfx, sfx) = hd.splitAt(toTake)
              Pull.output(pfx) >> Pull.pure(Some(tl.cons(sfx)))
          }
      }
  }

  /** Type class which describes compilation of a `Stream[F, O]` to a `G[?]`. */
  sealed trait Compiler[F[_], G[_]] {
    private[Stream] def apply[O, B, C](s: Stream[F, O], init: Eval[B])(fold: (B, Chunk[O]) => B,
                                                                       finalize: B => C): G[C]
  }

  object Compiler {
    implicit def syncInstance[F[_]](implicit F: Sync[F]): Compiler[F, F] = new Compiler[F, F] {
      def apply[O, B, C](s: Stream[F, O], init: Eval[B])(foldChunk: (B, Chunk[O]) => B,
                                                         finalize: B => C): F[C] =
        F.delay(init.value).flatMap(i => Algebra.compile(s.get, i)(foldChunk)).map(finalize)
    }

    implicit val pureInstance: Compiler[Pure, Id] = new Compiler[Pure, Id] {
      def apply[O, B, C](s: Stream[Pure, O], init: Eval[B])(foldChunk: (B, Chunk[O]) => B,
                                                            finalize: B => C): C =
        finalize(Algebra.compile(s.covary[IO].get, init.value)(foldChunk).unsafeRunSync)
    }

    implicit val idInstance: Compiler[Id, Id] = new Compiler[Id, Id] {
      def apply[O, B, C](s: Stream[Id, O], init: Eval[B])(foldChunk: (B, Chunk[O]) => B,
                                                          finalize: B => C): C =
        finalize(Algebra.compile(s.covaryId[IO].get, init.value)(foldChunk).unsafeRunSync)
    }

    implicit val fallibleInstance: Compiler[Fallible, Either[Throwable, ?]] =
      new Compiler[Fallible, Either[Throwable, ?]] {
        def apply[O, B, C](s: Stream[Fallible, O], init: Eval[B])(
            foldChunk: (B, Chunk[O]) => B,
            finalize: B => C): Either[Throwable, C] =
          Algebra.compile(s.lift[IO].get, init.value)(foldChunk).attempt.unsafeRunSync.map(finalize)
      }
  }

  /** Projection of a `Stream` providing various ways to compile a `Stream[F,O]` to an `F[...]`. */
  final class CompileOps[F[_], G[_], O] private[Stream] (
      private val free: FreeC[Algebra[Nothing, Nothing, ?], Unit])(
      implicit compiler: Compiler[F, G]) {

    private def self: Stream[F, O] =
      Stream.fromFreeC(free.asInstanceOf[FreeC[Algebra[F, O, ?], Unit]])

    /**
      * Compiles this stream in to a value of the target effect type `F` and
      * discards any output values of the stream.
      *
      * To access the output values of the stream, use one of the other compilation methods --
      * e.g., [[fold]], [[toVector]], etc.
      */
    def drain: G[Unit] = foldChunks(())((_, _) => ())

    /**
      * Compiles this stream in to a value of the target effect type `F` by folding
      * the output values together, starting with the provided `init` and combining the
      * current value with each output value.
      */
    def fold[B](init: B)(f: (B, O) => B): G[B] =
      foldChunks(init)((acc, c) => c.foldLeft(acc)(f))

    /**
      * Compiles this stream in to a value of the target effect type `F` by folding
      * the output chunks together, starting with the provided `init` and combining the
      * current value with each output chunk.
      *
      * When this method has returned, the stream has not begun execution -- this method simply
      * compiles the stream down to the target effect type.
      */
    def foldChunks[B](init: B)(f: (B, Chunk[O]) => B): G[B] =
      compiler(self, Eval.now(init))(f, identity)

    /**
      * Like [[fold]] but uses the implicitly available `Monoid[O]` to combine elements.
      *
      * @example {{{
      * scala> import cats.implicits._, cats.effect.IO
      * scala> Stream(1, 2, 3, 4, 5).covary[IO].compile.foldMonoid.unsafeRunSync
      * res0: Int = 15
      * }}}
      */
    def foldMonoid(implicit O: Monoid[O]): G[O] =
      fold(O.empty)(O.combine)

    /**
      * Like [[fold]] but uses the implicitly available `Semigroup[O]` to combine elements.
      * If the stream emits no elements, `None` is returned.
      *
      * @example {{{
      * scala> import cats.implicits._, cats.effect.IO
      * scala> Stream(1, 2, 3, 4, 5).covary[IO].compile.foldSemigroup.unsafeRunSync
      * res0: Option[Int] = Some(15)
      * scala> Stream.empty.covaryAll[IO, Int].compile.foldSemigroup.unsafeRunSync
      * res1: Option[Int] = None
      * }}}
      */
    def foldSemigroup(implicit O: Semigroup[O]): G[Option[O]] =
      fold(Option.empty[O])((acc, o) => acc.map(O.combine(_, o)).orElse(Some(o)))

    /**
      * Compiles this stream in to a value of the target effect type `F`,
      * returning `None` if the stream emitted no values and returning the
      * last value emitted wrapped in `Some` if values were emitted.
      *
      * When this method has returned, the stream has not begun execution -- this method simply
      * compiles the stream down to the target effect type.
      *
      * @example {{{
      * scala> import cats.effect.IO
      * scala> Stream.range(0,100).take(5).covary[IO].compile.last.unsafeRunSync
      * res0: Option[Int] = Some(4)
      * }}}
      */
    def last: G[Option[O]] =
      foldChunks(Option.empty[O])((acc, c) => c.last.orElse(acc))

    /**
      * Compiles this stream in to a value of the target effect type `F`,
      * raising a `NoSuchElementException` if the stream emitted no values
      * and returning the last value emitted otherwise.
      *
      * When this method has returned, the stream has not begun execution -- this method simply
      * compiles the stream down to the target effect type.
      *
      * @example {{{
      * scala> import cats.effect.IO
      * scala> Stream.range(0,100).take(5).covary[IO].compile.lastOrError.unsafeRunSync
      * res0: Int = 4
      * scala> Stream.empty.covaryAll[IO, Int].compile.lastOrError.attempt.unsafeRunSync
      * res1: Either[Throwable, Int] = Left(java.util.NoSuchElementException)
      * }}}
      */
    def lastOrError(implicit G: MonadError[G, Throwable]): G[O] =
      last.flatMap(_.fold(G.raiseError(new NoSuchElementException): G[O])(G.pure))

    /**
      * Compiles this stream into a value of the target effect type `F` by logging
      * the output values to a `C`, given a `Factory`.
      *
      * When this method has returned, the stream has not begun execution -- this method simply
      * compiles the stream down to the target effect type.
      *
      * @example {{{
      * scala> import cats.effect.IO
      * scala> Stream.range(0,100).take(5).covary[IO].compile.to[List].unsafeRunSync
      * res0: List[Int] = List(0, 1, 2, 3, 4)
      * }}}
      */
    def to[C[_]](implicit f: Factory[O, C[O]]): G[C[O]] =
      compiler(self, Eval.always(f.newBuilder))(_ ++= _.iterator, _.result)

    /**
      * Compiles this stream in to a value of the target effect type `F` by logging
      * the output values to a `Chunk`.
      *
      * When this method has returned, the stream has not begun execution -- this method simply
      * compiles the stream down to the target effect type.
      *
      * @example {{{
      * scala> import cats.effect.IO
      * scala> Stream.range(0,100).take(5).covary[IO].compile.toChunk.unsafeRunSync
      * res0: Chunk[Int] = Chunk(0, 1, 2, 3, 4)
      * }}}
      */
    def toChunk: G[Chunk[O]] =
      compiler(self, Eval.always(List.newBuilder[Chunk[O]]))(_ += _,
                                                             bldr => Chunk.concat(bldr.result))

    /**
      * Compiles this stream in to a value of the target effect type `F` by logging
      * the output values to a `List`. Equivalent to `to[List]`.
      *
      * When this method has returned, the stream has not begun execution -- this method simply
      * compiles the stream down to the target effect type.
      *
      * @example {{{
      * scala> import cats.effect.IO
      * scala> Stream.range(0,100).take(5).covary[IO].compile.toList.unsafeRunSync
      * res0: List[Int] = List(0, 1, 2, 3, 4)
      * }}}
      */
    def toList: G[List[O]] =
      to[List]

    /**
      * Compiles this stream in to a value of the target effect type `F` by logging
      * the output values to a `Vector`. Equivalent to `to[Vector]`.
      *
      * When this method has returned, the stream has not begun execution -- this method simply
      * compiles the stream down to the target effect type.
      *
      * @example {{{
      * scala> import cats.effect.IO
      * scala> Stream.range(0,100).take(5).covary[IO].compile.toVector.unsafeRunSync
      * res0: Vector[Int] = Vector(0, 1, 2, 3, 4)
      * }}}
      */
    def toVector: G[Vector[O]] =
      to[Vector]
  }

  /**
    * When merging multiple streams, this represents step of one leg.
    *
    * It is common to `uncons`, however unlike `uncons`, it keeps track
    * of stream scope independently of the main scope of the stream.
    *
    * This assures, that after each next `stepLeg` each Stream `leg` keeps its scope
    * when interpreting.
    *
    * Usual scenarios is to first invoke `stream.pull.stepLeg` and then consume whatever is
    * available in `leg.head`. If the next step is required `leg.stepLeg` will yield next `Leg`.
    *
    * Once the stream will stop to be interleaved (merged), then `stream` allows to return to normal stream
    * invocation.
    *
    */
  final class StepLeg[F[_], O](
      val head: Chunk[O],
      private[fs2] val scopeId: Token,
      private[fs2] val next: FreeC[Algebra[F, O, ?], Unit]
  ) { self =>

    /**
      * Converts this leg back to regular stream. Scope is updated to the scope associated with this leg.
      * Note that when this is invoked, no more interleaving legs are allowed, and this must be very last
      * leg remaining.
      *
      * Note that resulting stream won't contain the `head` of this leg.
      */
    def stream: Stream[F, O] =
      Pull
        .loop[F, O, StepLeg[F, O]] { leg =>
          Pull.output(leg.head).flatMap(_ => leg.stepLeg)
        }(self.setHead(Chunk.empty))
        .stream

    /** Replaces head of this leg. Useful when the head was not fully consumed. */
    def setHead(nextHead: Chunk[O]): StepLeg[F, O] =
      new StepLeg[F, O](nextHead, scopeId, next)

    /** Provides an `uncons`-like operation on this leg of the stream. */
    def stepLeg: Pull[F, INothing, Option[StepLeg[F, O]]] =
      Pull.fromFreeC(Algebra.stepLeg(self))
  }

  /** Provides operations on effectful pipes for syntactic convenience. */
  implicit class PipeOps[F[_], I, O](private val self: Pipe[F, I, O]) extends AnyVal {

    /** Transforms the left input of the given `Pipe2` using a `Pipe`. */
    def attachL[I1, O2](p: Pipe2[F, O, I1, O2]): Pipe2[F, I, I1, O2] =
      (l, r) => p(self(l), r)

    /** Transforms the right input of the given `Pipe2` using a `Pipe`. */
    def attachR[I0, O2](p: Pipe2[F, I0, O, O2]): Pipe2[F, I0, I, O2] =
      (l, r) => p(l, self(r))
  }

  /** Provides operations on pure pipes for syntactic convenience. */
  implicit final class PurePipeOps[I, O](private val self: Pipe[Pure, I, O]) extends AnyVal {

    /** Lifts this pipe to the specified effect type. */
    def covary[F[_]]: Pipe[F, I, O] = self.asInstanceOf[Pipe[F, I, O]]
  }

  /** Provides operations on pure pipes for syntactic convenience. */
  implicit final class PurePipe2Ops[I, I2, O](private val self: Pipe2[Pure, I, I2, O])
      extends AnyVal {

    /** Lifts this pipe to the specified effect type. */
    def covary[F[_]]: Pipe2[F, I, I2, O] = self.asInstanceOf[Pipe2[F, I, I2, O]]
  }

  /** Implicitly covaries a pipe. */
  implicit def covaryPurePipe[F[_], I, O](p: Pipe[Pure, I, O]): Pipe[F, I, O] =
    p.covary[F]

  /**
    * `MonadError` instance for `Stream`.
    *
    * @example {{{
    * scala> import cats.implicits._
    * scala> Stream(1, -2, 3).fproduct(_.abs).toList
    * res0: List[(Int, Int)] = List((1,1), (-2,2), (3,3))
    * }}}
    */
  implicit def monadErrorInstance[F[_]](
      implicit ev: ApplicativeError[F, Throwable]): MonadError[Stream[F, ?], Throwable] =
    new MonadError[Stream[F, ?], Throwable] {
      def pure[A](a: A) = Stream(a)
      def handleErrorWith[A](s: Stream[F, A])(h: Throwable => Stream[F, A]) =
        s.handleErrorWith(h)
      def raiseError[A](t: Throwable) = Stream.raiseError[F](t)
      def flatMap[A, B](s: Stream[F, A])(f: A => Stream[F, B]) = s.flatMap(f)
      def tailRecM[A, B](a: A)(f: A => Stream[F, Either[A, B]]) = f(a).flatMap {
        case Left(a)  => tailRecM(a)(f)
        case Right(b) => Stream(b)
      }
    }

  /** `Monoid` instance for `Stream`. */
  implicit def monoidInstance[F[_], O]: Monoid[Stream[F, O]] =
    new Monoid[Stream[F, O]] {
      def empty = Stream.empty
      def combine(x: Stream[F, O], y: Stream[F, O]) = x ++ y
    }
}

private[fs2] trait StreamLowPriority {
  implicit def monadInstance[F[_]]: Monad[Stream[F, ?]] =
    new Monad[Stream[F, ?]] {
      override def pure[A](x: A): Stream[F, A] = Stream(x)

      override def flatMap[A, B](fa: Stream[F, A])(f: A ⇒ Stream[F, B]): Stream[F, B] =
        fa.flatMap(f)

      override def tailRecM[A, B](a: A)(f: A ⇒ Stream[F, Either[A, B]]): Stream[F, B] =
        f(a).flatMap {
          case Left(a)  => tailRecM(a)(f)
          case Right(b) => Stream(b)
        }
    }

}<|MERGE_RESOLUTION|>--- conflicted
+++ resolved
@@ -2748,12 +2748,8 @@
   def bracketCaseCancellable[F[x] >: Pure[x], R](acquire: F[R])(
       release: (R, ExitCase[Throwable]) => F[Unit]): Stream[F, (Stream[F, Unit], R)] =
     bracketWithToken(acquire)(release).map {
-<<<<<<< HEAD
       case (token, r) =>
-        (Stream.fromFreeC(Algebra.release[F, Unit](token, None)) ++ Stream.emit(()), r)
-=======
-      case (token, r) => (Stream.fromFreeC(Algebra.release(token)) ++ Stream.emit(()), r)
->>>>>>> 463ec3b8
+        (Stream.fromFreeC(Algebra.release[F, Unit](token)) ++ Stream.emit(()), r)
     }
 
   private[fs2] def bracketWithToken[F[x] >: Pure[x], R](acquire: F[R])(
