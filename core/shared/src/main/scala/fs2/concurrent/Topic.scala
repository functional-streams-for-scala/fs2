<<<<<<< HEAD
// package fs2
// package concurrent

// import cats.Eq
// import cats.syntax.all._
// import cats.effect.{Concurrent, Sync}

// import fs2.internal.{SizedQueue, Token}

// /**
//   * Asynchronous Topic.
//   *
//   * Topic allows you to distribute `A` published by arbitrary number of publishers to arbitrary number of subscribers.
//   *
//   * Topic has built-in back-pressure support implemented as maximum bound (`maxQueued`) that a subscriber is allowed to enqueue.
//   * Once that bound is hit, publishing may semantically block until the lagging subscriber consumes some of its queued elements.
//   *
//   * Additionally the subscriber has possibility to terminate whenever size of enqueued elements is over certain size
//   * by using `subscribeSize`.
//   */
// abstract class Topic[F[_], A] { self =>

//   /**
//     * Publishes elements from source of `A` to this topic and emits a unit for each element published.
//     * [[Pipe]] equivalent of `publish1`.
//     */
//   def publish: Pipe[F, A, Unit]

//   /**
//     * Publishes one `A` to topic.
//     *
//     * This waits until `a` is published to all subscribers.
//     * If any of the subscribers is over the `maxQueued` limit, this will wait to complete until that subscriber processes
//     * enough of its elements such that `a` is enqueued.
//     */
//   def publish1(a: A): F[Unit]

//   /**
//     * Subscribes for `A` values that are published to this topic.
//     *
//     * Pulling on the returned stream opens a "subscription", which allows up to
//     * `maxQueued` elements to be enqueued as a result of publication.
//     *
//     * The first element in the stream is always the last published `A` at the time
//     * the stream is first pulled from, followed by each published `A` value from that
//     * point forward.
//     *
//     * If at any point, the queue backing the subscription has `maxQueued` elements in it,
//     * any further publications semantically block until elements are dequeued from the
//     * subscription queue.
//     *
//     * @param maxQueued maximum number of elements to enqueue to the subscription
//     * queue before blocking publishers
//     */
//   def subscribe(maxQueued: Int): Stream[F, A]

//   /**
//     * Like [[subscribe]] but emits an approximate number of queued elements for this subscription
//     * with each emitted `A` value.
//     */
//   def subscribeSize(maxQueued: Int): Stream[F, (A, Int)]

//   /**
//     * Signal of current active subscribers.
//     */
//   def subscribers: Stream[F, Int]

//   /**
//     * Returns an alternate view of this `Topic` where its elements are of type `B`,
//     * given two functions, `A => B` and `B => A`.
//     */
//   def imap[B](f: A => B)(g: B => A): Topic[F, B] =
//     new Topic[F, B] {
//       def publish: Pipe[F, B, Unit] = sfb => self.publish(sfb.map(g))
//       def publish1(b: B): F[Unit] = self.publish1(g(b))
//       def subscribe(maxQueued: Int): Stream[F, B] =
//         self.subscribe(maxQueued).map(f)
//       def subscribers: Stream[F, Int] = self.subscribers
//       def subscribeSize(maxQueued: Int): Stream[F, (B, Int)] =
//         self.subscribeSize(maxQueued).map { case (a, i) => f(a) -> i }
//     }
// }

// object Topic {

//   /**
//     * Constructs a `Topic` for a provided `Concurrent` datatype. The
//     * `initial` value is immediately published.
//     */
//   def apply[F[_], A](initial: A)(implicit F: Concurrent[F]): F[Topic[F, A]] =
//     in[F, F, A](initial)

//   /**
//     * Constructs a `Topic` for a provided `Concurrent` datatype.
//     * Like [[apply]], but a `Topic` state is initialized using another effect constructor
//     */
//   def in[G[_], F[_], A](initial: A)(implicit F: Concurrent[F], G: Sync[G]): G[Topic[F, A]] = {
//     implicit def eqInstance: Eq[Strategy.State[A]] =
//       Eq.instance[Strategy.State[A]](_.subscribers.keySet == _.subscribers.keySet)

//     PubSub
//       .in[G]
//       .from(PubSub.Strategy.Inspectable.strategy(Strategy.boundedSubscribers(initial)))
//       .map { pubSub =>
//         new Topic[F, A] {
//           def subscriber(size: Int): Stream[F, ((Token, Int), Stream[F, SizedQueue[A]])] =
//             Stream
//               .bracket(
//                 Sync[F]
//                   .delay((new Token, size))
//                   .flatTap(selector => pubSub.subscribe(Right(selector)))
//               )(selector => pubSub.unsubscribe(Right(selector)))
//               .map { selector =>
//                 selector ->
//                   pubSub.getStream(Right(selector)).flatMap {
//                     case Right(q) => Stream.emit(q)
//                     case Left(_)  => Stream.empty // impossible
//                   }
//               }

//           def publish: Pipe[F, A, Unit] =
//             _.evalMap(publish1)

//           def publish1(a: A): F[Unit] =
//             pubSub.publish(a)

//           def subscribe(maxQueued: Int): Stream[F, A] =
//             subscriber(maxQueued).flatMap { case (_, s) => s.flatMap(q => Stream.emits(q.toQueue)) }

//           def subscribeSize(maxQueued: Int): Stream[F, (A, Int)] =
//             subscriber(maxQueued).flatMap {
//               case (selector, stream) =>
//                 stream
//                   .flatMap { q =>
//                     Stream.emits(q.toQueue.zipWithIndex.map { case (a, idx) => (a, q.size - idx) })
//                   }
//                   .evalMap {
//                     case (a, remQ) =>
//                       pubSub.get(Left(None)).map {
//                         case Left(s) =>
//                           (a, s.subscribers.get(selector).map(_.size + remQ).getOrElse(remQ))
//                         case Right(_) => (a, -1) // impossible
//                       }
//                   }
//             }

//           def subscribers: Stream[F, Int] =
//             Stream
//               .bracket(Sync[F].delay(new Token))(token => pubSub.unsubscribe(Left(Some(token))))
//               .flatMap { token =>
//                 pubSub.getStream(Left(Some(token))).flatMap {
//                   case Left(s)  => Stream.emit(s.subscribers.size)
//                   case Right(_) => Stream.empty //impossible
//                 }
//               }
//         }
//       }
//   }

//   private[fs2] object Strategy {
//     final case class State[A](
//         last: A,
//         subscribers: Map[(Token, Int), SizedQueue[A]]
//     )

//     /**
//       * Strategy for topic, where every subscriber can specify max size of queued elements.
//       * If that subscription is exceeded any other `publish` to the topic will hold,
//       * until such subscriber disappears, or consumes more elements.
//       *
//       * @param initial Initial value of the topic.
//       */
//     def boundedSubscribers[F[_], A](
//         start: A
//     ): PubSub.Strategy[A, SizedQueue[A], State[A], (Token, Int)] =
//       new PubSub.Strategy[A, SizedQueue[A], State[A], (Token, Int)] {
//         def initial: State[A] = State(start, Map.empty)

//         def accepts(i: A, state: State[A]): Boolean =
//           state.subscribers.forall { case ((_, max), q) => q.size < max }

//         def publish(i: A, state: State[A]): State[A] =
//           State(
//             last = i,
//             subscribers = state.subscribers.map { case (k, v) => (k, v :+ i) }
//           )

//         // Register empty queue
//         def regEmpty(selector: (Token, Int), state: State[A]): State[A] =
//           state.copy(subscribers = state.subscribers + (selector -> SizedQueue.empty))

//         def get(selector: (Token, Int), state: State[A]): (State[A], Option[SizedQueue[A]]) =
//           state.subscribers.get(selector) match {
//             case None =>
//               (state, Some(SizedQueue.empty)) // Prevent register, return empty
//             case r @ Some(q) =>
//               if (q.isEmpty) (state, None)
//               else (regEmpty(selector, state), r)
//           }

//         def empty(state: State[A]): Boolean =
//           false

//         def subscribe(selector: (Token, Int), state: State[A]): (State[A], Boolean) =
//           (
//             state.copy(subscribers = state.subscribers + (selector -> SizedQueue.one(state.last))),
//             true
//           )

//         def unsubscribe(selector: (Token, Int), state: State[A]): State[A] =
//           state.copy(subscribers = state.subscribers - selector)
//       }
//   }
// }
=======
/*
 * Copyright (c) 2013 Functional Streams for Scala
 *
 * Permission is hereby granted, free of charge, to any person obtaining a copy of
 * this software and associated documentation files (the "Software"), to deal in
 * the Software without restriction, including without limitation the rights to
 * use, copy, modify, merge, publish, distribute, sublicense, and/or sell copies of
 * the Software, and to permit persons to whom the Software is furnished to do so,
 * subject to the following conditions:
 *
 * The above copyright notice and this permission notice shall be included in all
 * copies or substantial portions of the Software.
 *
 * THE SOFTWARE IS PROVIDED "AS IS", WITHOUT WARRANTY OF ANY KIND, EXPRESS OR
 * IMPLIED, INCLUDING BUT NOT LIMITED TO THE WARRANTIES OF MERCHANTABILITY, FITNESS
 * FOR A PARTICULAR PURPOSE AND NONINFRINGEMENT. IN NO EVENT SHALL THE AUTHORS OR
 * COPYRIGHT HOLDERS BE LIABLE FOR ANY CLAIM, DAMAGES OR OTHER LIABILITY, WHETHER
 * IN AN ACTION OF CONTRACT, TORT OR OTHERWISE, ARISING FROM, OUT OF OR IN
 * CONNECTION WITH THE SOFTWARE OR THE USE OR OTHER DEALINGS IN THE SOFTWARE.
 */

package fs2
package concurrent

import cats.Eq
import cats.syntax.all._
import cats.effect.{Concurrent, Sync}

import fs2.internal.{SizedQueue, Token}

/**
  * Asynchronous Topic.
  *
  * Topic allows you to distribute `A` published by arbitrary number of publishers to arbitrary number of subscribers.
  *
  * Topic has built-in back-pressure support implemented as maximum bound (`maxQueued`) that a subscriber is allowed to enqueue.
  * Once that bound is hit, publishing may semantically block until the lagging subscriber consumes some of its queued elements.
  *
  * Additionally the subscriber has possibility to terminate whenever size of enqueued elements is over certain size
  * by using `subscribeSize`.
  */
abstract class Topic[F[_], A] { self =>

  /**
    * Publishes elements from source of `A` to this topic.
    * [[Pipe]] equivalent of `publish1`.
    */
  def publish: Pipe[F, A, Unit]

  /**
    * Publishes one `A` to topic.
    *
    * This waits until `a` is published to all subscribers.
    * If any of the subscribers is over the `maxQueued` limit, this will wait to complete until that subscriber processes
    * enough of its elements such that `a` is enqueued.
    */
  def publish1(a: A): F[Unit]

  /**
    * Subscribes for `A` values that are published to this topic.
    *
    * Pulling on the returned stream opens a "subscription", which allows up to
    * `maxQueued` elements to be enqueued as a result of publication.
    *
    * The first element in the stream is always the last published `A` at the time
    * the stream is first pulled from, followed by each published `A` value from that
    * point forward.
    *
    * If at any point, the queue backing the subscription has `maxQueued` elements in it,
    * any further publications semantically block until elements are dequeued from the
    * subscription queue.
    *
    * @param maxQueued maximum number of elements to enqueue to the subscription
    * queue before blocking publishers
    */
  def subscribe(maxQueued: Int): Stream[F, A]

  /**
    * Like [[subscribe]] but emits an approximate number of queued elements for this subscription
    * with each emitted `A` value.
    */
  def subscribeSize(maxQueued: Int): Stream[F, (A, Int)]

  /**
    * Signal of current active subscribers.
    */
  def subscribers: Stream[F, Int]

  /**
    * Returns an alternate view of this `Topic` where its elements are of type `B`,
    * given two functions, `A => B` and `B => A`.
    */
  def imap[B](f: A => B)(g: B => A): Topic[F, B] =
    new Topic[F, B] {
      def publish: Pipe[F, B, Unit] = sfb => self.publish(sfb.map(g))
      def publish1(b: B): F[Unit] = self.publish1(g(b))
      def subscribe(maxQueued: Int): Stream[F, B] =
        self.subscribe(maxQueued).map(f)
      def subscribers: Stream[F, Int] = self.subscribers
      def subscribeSize(maxQueued: Int): Stream[F, (B, Int)] =
        self.subscribeSize(maxQueued).map { case (a, i) => f(a) -> i }
    }
}

object Topic {

  /**
    * Constructs a `Topic` for a provided `Concurrent` datatype. The
    * `initial` value is immediately published.
    */
  def apply[F[_], A](initial: A)(implicit F: Concurrent[F]): F[Topic[F, A]] =
    in[F, F, A](initial)

  /**
    * Constructs a `Topic` for a provided `Concurrent` datatype.
    * Like [[apply]], but a `Topic` state is initialized using another effect constructor
    */
  def in[G[_], F[_], A](initial: A)(implicit F: Concurrent[F], G: Sync[G]): G[Topic[F, A]] = {
    implicit def eqInstance: Eq[Strategy.State[A]] =
      Eq.instance[Strategy.State[A]](_.subscribers.keySet == _.subscribers.keySet)

    PubSub
      .in[G]
      .from(PubSub.Strategy.Inspectable.strategy(Strategy.boundedSubscribers(initial)))
      .map { pubSub =>
        new Topic[F, A] {
          def subscriber(size: Int): Stream[F, ((Token, Int), Stream[F, SizedQueue[A]])] =
            Stream
              .bracket(
                Sync[F]
                  .delay((new Token, size))
                  .flatTap(selector => pubSub.subscribe(Right(selector)))
              )(selector => pubSub.unsubscribe(Right(selector)))
              .map { selector =>
                selector ->
                  pubSub.getStream(Right(selector)).flatMap {
                    case Right(q) => Stream.emit(q)
                    case Left(_)  => Stream.empty // impossible
                  }
              }

          def publish: Pipe[F, A, Unit] =
            _.evalMap(publish1)

          def publish1(a: A): F[Unit] =
            pubSub.publish(a)

          def subscribe(maxQueued: Int): Stream[F, A] =
            subscriber(maxQueued).flatMap { case (_, s) => s.flatMap(q => Stream.emits(q.toQueue)) }

          def subscribeSize(maxQueued: Int): Stream[F, (A, Int)] =
            subscriber(maxQueued).flatMap {
              case (selector, stream) =>
                stream
                  .flatMap { q =>
                    Stream.emits(q.toQueue.zipWithIndex.map { case (a, idx) => (a, q.size - idx) })
                  }
                  .evalMap {
                    case (a, remQ) =>
                      pubSub.get(Left(None)).map {
                        case Left(s) =>
                          (a, s.subscribers.get(selector).map(_.size + remQ).getOrElse(remQ))
                        case Right(_) => (a, -1) // impossible
                      }
                  }
            }

          def subscribers: Stream[F, Int] =
            Stream
              .bracket(Sync[F].delay(new Token))(token => pubSub.unsubscribe(Left(Some(token))))
              .flatMap { token =>
                pubSub.getStream(Left(Some(token))).flatMap {
                  case Left(s)  => Stream.emit(s.subscribers.size)
                  case Right(_) => Stream.empty //impossible
                }
              }
        }
      }
  }

  private[fs2] object Strategy {
    final case class State[A](
        last: A,
        subscribers: Map[(Token, Int), SizedQueue[A]]
    )

    /**
      * Strategy for topic, where every subscriber can specify max size of queued elements.
      * If that subscription is exceeded any other `publish` to the topic will hold,
      * until such subscriber disappears, or consumes more elements.
      *
      * @param initial Initial value of the topic.
      */
    def boundedSubscribers[F[_], A](
        start: A
    ): PubSub.Strategy[A, SizedQueue[A], State[A], (Token, Int)] =
      new PubSub.Strategy[A, SizedQueue[A], State[A], (Token, Int)] {
        def initial: State[A] = State(start, Map.empty)

        def accepts(i: A, state: State[A]): Boolean =
          state.subscribers.forall { case ((_, max), q) => q.size < max }

        def publish(i: A, state: State[A]): State[A] =
          State(
            last = i,
            subscribers = state.subscribers.map { case (k, v) => (k, v :+ i) }
          )

        // Register empty queue
        def regEmpty(selector: (Token, Int), state: State[A]): State[A] =
          state.copy(subscribers = state.subscribers + (selector -> SizedQueue.empty))

        def get(selector: (Token, Int), state: State[A]): (State[A], Option[SizedQueue[A]]) =
          state.subscribers.get(selector) match {
            case None =>
              (state, Some(SizedQueue.empty)) // Prevent register, return empty
            case r @ Some(q) =>
              if (q.isEmpty) (state, None)
              else (regEmpty(selector, state), r)
          }

        def empty(state: State[A]): Boolean =
          false

        def subscribe(selector: (Token, Int), state: State[A]): (State[A], Boolean) =
          (
            state.copy(subscribers = state.subscribers + (selector -> SizedQueue.one(state.last))),
            true
          )

        def unsubscribe(selector: (Token, Int), state: State[A]): State[A] =
          state.copy(subscribers = state.subscribers - selector)
      }
  }
}
>>>>>>> d455ec82
<|MERGE_RESOLUTION|>--- conflicted
+++ resolved
@@ -1,219 +1,3 @@
-<<<<<<< HEAD
-// package fs2
-// package concurrent
-
-// import cats.Eq
-// import cats.syntax.all._
-// import cats.effect.{Concurrent, Sync}
-
-// import fs2.internal.{SizedQueue, Token}
-
-// /**
-//   * Asynchronous Topic.
-//   *
-//   * Topic allows you to distribute `A` published by arbitrary number of publishers to arbitrary number of subscribers.
-//   *
-//   * Topic has built-in back-pressure support implemented as maximum bound (`maxQueued`) that a subscriber is allowed to enqueue.
-//   * Once that bound is hit, publishing may semantically block until the lagging subscriber consumes some of its queued elements.
-//   *
-//   * Additionally the subscriber has possibility to terminate whenever size of enqueued elements is over certain size
-//   * by using `subscribeSize`.
-//   */
-// abstract class Topic[F[_], A] { self =>
-
-//   /**
-//     * Publishes elements from source of `A` to this topic and emits a unit for each element published.
-//     * [[Pipe]] equivalent of `publish1`.
-//     */
-//   def publish: Pipe[F, A, Unit]
-
-//   /**
-//     * Publishes one `A` to topic.
-//     *
-//     * This waits until `a` is published to all subscribers.
-//     * If any of the subscribers is over the `maxQueued` limit, this will wait to complete until that subscriber processes
-//     * enough of its elements such that `a` is enqueued.
-//     */
-//   def publish1(a: A): F[Unit]
-
-//   /**
-//     * Subscribes for `A` values that are published to this topic.
-//     *
-//     * Pulling on the returned stream opens a "subscription", which allows up to
-//     * `maxQueued` elements to be enqueued as a result of publication.
-//     *
-//     * The first element in the stream is always the last published `A` at the time
-//     * the stream is first pulled from, followed by each published `A` value from that
-//     * point forward.
-//     *
-//     * If at any point, the queue backing the subscription has `maxQueued` elements in it,
-//     * any further publications semantically block until elements are dequeued from the
-//     * subscription queue.
-//     *
-//     * @param maxQueued maximum number of elements to enqueue to the subscription
-//     * queue before blocking publishers
-//     */
-//   def subscribe(maxQueued: Int): Stream[F, A]
-
-//   /**
-//     * Like [[subscribe]] but emits an approximate number of queued elements for this subscription
-//     * with each emitted `A` value.
-//     */
-//   def subscribeSize(maxQueued: Int): Stream[F, (A, Int)]
-
-//   /**
-//     * Signal of current active subscribers.
-//     */
-//   def subscribers: Stream[F, Int]
-
-//   /**
-//     * Returns an alternate view of this `Topic` where its elements are of type `B`,
-//     * given two functions, `A => B` and `B => A`.
-//     */
-//   def imap[B](f: A => B)(g: B => A): Topic[F, B] =
-//     new Topic[F, B] {
-//       def publish: Pipe[F, B, Unit] = sfb => self.publish(sfb.map(g))
-//       def publish1(b: B): F[Unit] = self.publish1(g(b))
-//       def subscribe(maxQueued: Int): Stream[F, B] =
-//         self.subscribe(maxQueued).map(f)
-//       def subscribers: Stream[F, Int] = self.subscribers
-//       def subscribeSize(maxQueued: Int): Stream[F, (B, Int)] =
-//         self.subscribeSize(maxQueued).map { case (a, i) => f(a) -> i }
-//     }
-// }
-
-// object Topic {
-
-//   /**
-//     * Constructs a `Topic` for a provided `Concurrent` datatype. The
-//     * `initial` value is immediately published.
-//     */
-//   def apply[F[_], A](initial: A)(implicit F: Concurrent[F]): F[Topic[F, A]] =
-//     in[F, F, A](initial)
-
-//   /**
-//     * Constructs a `Topic` for a provided `Concurrent` datatype.
-//     * Like [[apply]], but a `Topic` state is initialized using another effect constructor
-//     */
-//   def in[G[_], F[_], A](initial: A)(implicit F: Concurrent[F], G: Sync[G]): G[Topic[F, A]] = {
-//     implicit def eqInstance: Eq[Strategy.State[A]] =
-//       Eq.instance[Strategy.State[A]](_.subscribers.keySet == _.subscribers.keySet)
-
-//     PubSub
-//       .in[G]
-//       .from(PubSub.Strategy.Inspectable.strategy(Strategy.boundedSubscribers(initial)))
-//       .map { pubSub =>
-//         new Topic[F, A] {
-//           def subscriber(size: Int): Stream[F, ((Token, Int), Stream[F, SizedQueue[A]])] =
-//             Stream
-//               .bracket(
-//                 Sync[F]
-//                   .delay((new Token, size))
-//                   .flatTap(selector => pubSub.subscribe(Right(selector)))
-//               )(selector => pubSub.unsubscribe(Right(selector)))
-//               .map { selector =>
-//                 selector ->
-//                   pubSub.getStream(Right(selector)).flatMap {
-//                     case Right(q) => Stream.emit(q)
-//                     case Left(_)  => Stream.empty // impossible
-//                   }
-//               }
-
-//           def publish: Pipe[F, A, Unit] =
-//             _.evalMap(publish1)
-
-//           def publish1(a: A): F[Unit] =
-//             pubSub.publish(a)
-
-//           def subscribe(maxQueued: Int): Stream[F, A] =
-//             subscriber(maxQueued).flatMap { case (_, s) => s.flatMap(q => Stream.emits(q.toQueue)) }
-
-//           def subscribeSize(maxQueued: Int): Stream[F, (A, Int)] =
-//             subscriber(maxQueued).flatMap {
-//               case (selector, stream) =>
-//                 stream
-//                   .flatMap { q =>
-//                     Stream.emits(q.toQueue.zipWithIndex.map { case (a, idx) => (a, q.size - idx) })
-//                   }
-//                   .evalMap {
-//                     case (a, remQ) =>
-//                       pubSub.get(Left(None)).map {
-//                         case Left(s) =>
-//                           (a, s.subscribers.get(selector).map(_.size + remQ).getOrElse(remQ))
-//                         case Right(_) => (a, -1) // impossible
-//                       }
-//                   }
-//             }
-
-//           def subscribers: Stream[F, Int] =
-//             Stream
-//               .bracket(Sync[F].delay(new Token))(token => pubSub.unsubscribe(Left(Some(token))))
-//               .flatMap { token =>
-//                 pubSub.getStream(Left(Some(token))).flatMap {
-//                   case Left(s)  => Stream.emit(s.subscribers.size)
-//                   case Right(_) => Stream.empty //impossible
-//                 }
-//               }
-//         }
-//       }
-//   }
-
-//   private[fs2] object Strategy {
-//     final case class State[A](
-//         last: A,
-//         subscribers: Map[(Token, Int), SizedQueue[A]]
-//     )
-
-//     /**
-//       * Strategy for topic, where every subscriber can specify max size of queued elements.
-//       * If that subscription is exceeded any other `publish` to the topic will hold,
-//       * until such subscriber disappears, or consumes more elements.
-//       *
-//       * @param initial Initial value of the topic.
-//       */
-//     def boundedSubscribers[F[_], A](
-//         start: A
-//     ): PubSub.Strategy[A, SizedQueue[A], State[A], (Token, Int)] =
-//       new PubSub.Strategy[A, SizedQueue[A], State[A], (Token, Int)] {
-//         def initial: State[A] = State(start, Map.empty)
-
-//         def accepts(i: A, state: State[A]): Boolean =
-//           state.subscribers.forall { case ((_, max), q) => q.size < max }
-
-//         def publish(i: A, state: State[A]): State[A] =
-//           State(
-//             last = i,
-//             subscribers = state.subscribers.map { case (k, v) => (k, v :+ i) }
-//           )
-
-//         // Register empty queue
-//         def regEmpty(selector: (Token, Int), state: State[A]): State[A] =
-//           state.copy(subscribers = state.subscribers + (selector -> SizedQueue.empty))
-
-//         def get(selector: (Token, Int), state: State[A]): (State[A], Option[SizedQueue[A]]) =
-//           state.subscribers.get(selector) match {
-//             case None =>
-//               (state, Some(SizedQueue.empty)) // Prevent register, return empty
-//             case r @ Some(q) =>
-//               if (q.isEmpty) (state, None)
-//               else (regEmpty(selector, state), r)
-//           }
-
-//         def empty(state: State[A]): Boolean =
-//           false
-
-//         def subscribe(selector: (Token, Int), state: State[A]): (State[A], Boolean) =
-//           (
-//             state.copy(subscribers = state.subscribers + (selector -> SizedQueue.one(state.last))),
-//             true
-//           )
-
-//         def unsubscribe(selector: (Token, Int), state: State[A]): State[A] =
-//           state.copy(subscribers = state.subscribers - selector)
-//       }
-//   }
-// }
-=======
 /*
  * Copyright (c) 2013 Functional Streams for Scala
  *
@@ -235,218 +19,217 @@
  * CONNECTION WITH THE SOFTWARE OR THE USE OR OTHER DEALINGS IN THE SOFTWARE.
  */
 
-package fs2
-package concurrent
-
-import cats.Eq
-import cats.syntax.all._
-import cats.effect.{Concurrent, Sync}
-
-import fs2.internal.{SizedQueue, Token}
-
-/**
-  * Asynchronous Topic.
-  *
-  * Topic allows you to distribute `A` published by arbitrary number of publishers to arbitrary number of subscribers.
-  *
-  * Topic has built-in back-pressure support implemented as maximum bound (`maxQueued`) that a subscriber is allowed to enqueue.
-  * Once that bound is hit, publishing may semantically block until the lagging subscriber consumes some of its queued elements.
-  *
-  * Additionally the subscriber has possibility to terminate whenever size of enqueued elements is over certain size
-  * by using `subscribeSize`.
-  */
-abstract class Topic[F[_], A] { self =>
-
-  /**
-    * Publishes elements from source of `A` to this topic.
-    * [[Pipe]] equivalent of `publish1`.
-    */
-  def publish: Pipe[F, A, Unit]
-
-  /**
-    * Publishes one `A` to topic.
-    *
-    * This waits until `a` is published to all subscribers.
-    * If any of the subscribers is over the `maxQueued` limit, this will wait to complete until that subscriber processes
-    * enough of its elements such that `a` is enqueued.
-    */
-  def publish1(a: A): F[Unit]
-
-  /**
-    * Subscribes for `A` values that are published to this topic.
-    *
-    * Pulling on the returned stream opens a "subscription", which allows up to
-    * `maxQueued` elements to be enqueued as a result of publication.
-    *
-    * The first element in the stream is always the last published `A` at the time
-    * the stream is first pulled from, followed by each published `A` value from that
-    * point forward.
-    *
-    * If at any point, the queue backing the subscription has `maxQueued` elements in it,
-    * any further publications semantically block until elements are dequeued from the
-    * subscription queue.
-    *
-    * @param maxQueued maximum number of elements to enqueue to the subscription
-    * queue before blocking publishers
-    */
-  def subscribe(maxQueued: Int): Stream[F, A]
-
-  /**
-    * Like [[subscribe]] but emits an approximate number of queued elements for this subscription
-    * with each emitted `A` value.
-    */
-  def subscribeSize(maxQueued: Int): Stream[F, (A, Int)]
-
-  /**
-    * Signal of current active subscribers.
-    */
-  def subscribers: Stream[F, Int]
-
-  /**
-    * Returns an alternate view of this `Topic` where its elements are of type `B`,
-    * given two functions, `A => B` and `B => A`.
-    */
-  def imap[B](f: A => B)(g: B => A): Topic[F, B] =
-    new Topic[F, B] {
-      def publish: Pipe[F, B, Unit] = sfb => self.publish(sfb.map(g))
-      def publish1(b: B): F[Unit] = self.publish1(g(b))
-      def subscribe(maxQueued: Int): Stream[F, B] =
-        self.subscribe(maxQueued).map(f)
-      def subscribers: Stream[F, Int] = self.subscribers
-      def subscribeSize(maxQueued: Int): Stream[F, (B, Int)] =
-        self.subscribeSize(maxQueued).map { case (a, i) => f(a) -> i }
-    }
-}
-
-object Topic {
-
-  /**
-    * Constructs a `Topic` for a provided `Concurrent` datatype. The
-    * `initial` value is immediately published.
-    */
-  def apply[F[_], A](initial: A)(implicit F: Concurrent[F]): F[Topic[F, A]] =
-    in[F, F, A](initial)
-
-  /**
-    * Constructs a `Topic` for a provided `Concurrent` datatype.
-    * Like [[apply]], but a `Topic` state is initialized using another effect constructor
-    */
-  def in[G[_], F[_], A](initial: A)(implicit F: Concurrent[F], G: Sync[G]): G[Topic[F, A]] = {
-    implicit def eqInstance: Eq[Strategy.State[A]] =
-      Eq.instance[Strategy.State[A]](_.subscribers.keySet == _.subscribers.keySet)
-
-    PubSub
-      .in[G]
-      .from(PubSub.Strategy.Inspectable.strategy(Strategy.boundedSubscribers(initial)))
-      .map { pubSub =>
-        new Topic[F, A] {
-          def subscriber(size: Int): Stream[F, ((Token, Int), Stream[F, SizedQueue[A]])] =
-            Stream
-              .bracket(
-                Sync[F]
-                  .delay((new Token, size))
-                  .flatTap(selector => pubSub.subscribe(Right(selector)))
-              )(selector => pubSub.unsubscribe(Right(selector)))
-              .map { selector =>
-                selector ->
-                  pubSub.getStream(Right(selector)).flatMap {
-                    case Right(q) => Stream.emit(q)
-                    case Left(_)  => Stream.empty // impossible
-                  }
-              }
-
-          def publish: Pipe[F, A, Unit] =
-            _.evalMap(publish1)
-
-          def publish1(a: A): F[Unit] =
-            pubSub.publish(a)
-
-          def subscribe(maxQueued: Int): Stream[F, A] =
-            subscriber(maxQueued).flatMap { case (_, s) => s.flatMap(q => Stream.emits(q.toQueue)) }
-
-          def subscribeSize(maxQueued: Int): Stream[F, (A, Int)] =
-            subscriber(maxQueued).flatMap {
-              case (selector, stream) =>
-                stream
-                  .flatMap { q =>
-                    Stream.emits(q.toQueue.zipWithIndex.map { case (a, idx) => (a, q.size - idx) })
-                  }
-                  .evalMap {
-                    case (a, remQ) =>
-                      pubSub.get(Left(None)).map {
-                        case Left(s) =>
-                          (a, s.subscribers.get(selector).map(_.size + remQ).getOrElse(remQ))
-                        case Right(_) => (a, -1) // impossible
-                      }
-                  }
-            }
-
-          def subscribers: Stream[F, Int] =
-            Stream
-              .bracket(Sync[F].delay(new Token))(token => pubSub.unsubscribe(Left(Some(token))))
-              .flatMap { token =>
-                pubSub.getStream(Left(Some(token))).flatMap {
-                  case Left(s)  => Stream.emit(s.subscribers.size)
-                  case Right(_) => Stream.empty //impossible
-                }
-              }
-        }
-      }
-  }
-
-  private[fs2] object Strategy {
-    final case class State[A](
-        last: A,
-        subscribers: Map[(Token, Int), SizedQueue[A]]
-    )
-
-    /**
-      * Strategy for topic, where every subscriber can specify max size of queued elements.
-      * If that subscription is exceeded any other `publish` to the topic will hold,
-      * until such subscriber disappears, or consumes more elements.
-      *
-      * @param initial Initial value of the topic.
-      */
-    def boundedSubscribers[F[_], A](
-        start: A
-    ): PubSub.Strategy[A, SizedQueue[A], State[A], (Token, Int)] =
-      new PubSub.Strategy[A, SizedQueue[A], State[A], (Token, Int)] {
-        def initial: State[A] = State(start, Map.empty)
-
-        def accepts(i: A, state: State[A]): Boolean =
-          state.subscribers.forall { case ((_, max), q) => q.size < max }
-
-        def publish(i: A, state: State[A]): State[A] =
-          State(
-            last = i,
-            subscribers = state.subscribers.map { case (k, v) => (k, v :+ i) }
-          )
-
-        // Register empty queue
-        def regEmpty(selector: (Token, Int), state: State[A]): State[A] =
-          state.copy(subscribers = state.subscribers + (selector -> SizedQueue.empty))
-
-        def get(selector: (Token, Int), state: State[A]): (State[A], Option[SizedQueue[A]]) =
-          state.subscribers.get(selector) match {
-            case None =>
-              (state, Some(SizedQueue.empty)) // Prevent register, return empty
-            case r @ Some(q) =>
-              if (q.isEmpty) (state, None)
-              else (regEmpty(selector, state), r)
-          }
-
-        def empty(state: State[A]): Boolean =
-          false
-
-        def subscribe(selector: (Token, Int), state: State[A]): (State[A], Boolean) =
-          (
-            state.copy(subscribers = state.subscribers + (selector -> SizedQueue.one(state.last))),
-            true
-          )
-
-        def unsubscribe(selector: (Token, Int), state: State[A]): State[A] =
-          state.copy(subscribers = state.subscribers - selector)
-      }
-  }
-}
->>>>>>> d455ec82
+// package fs2
+// package concurrent
+
+// import cats.Eq
+// import cats.syntax.all._
+// import cats.effect.{Concurrent, Sync}
+
+// import fs2.internal.{SizedQueue, Token}
+
+// /**
+//   * Asynchronous Topic.
+//   *
+//   * Topic allows you to distribute `A` published by arbitrary number of publishers to arbitrary number of subscribers.
+//   *
+//   * Topic has built-in back-pressure support implemented as maximum bound (`maxQueued`) that a subscriber is allowed to enqueue.
+//   * Once that bound is hit, publishing may semantically block until the lagging subscriber consumes some of its queued elements.
+//   *
+//   * Additionally the subscriber has possibility to terminate whenever size of enqueued elements is over certain size
+//   * by using `subscribeSize`.
+//   */
+// abstract class Topic[F[_], A] { self =>
+
+//   /**
+//     * Publishes elements from source of `A` to this topic and emits a unit for each element published.
+//     * [[Pipe]] equivalent of `publish1`.
+//     */
+//   def publish: Pipe[F, A, Unit]
+
+//   /**
+//     * Publishes one `A` to topic.
+//     *
+//     * This waits until `a` is published to all subscribers.
+//     * If any of the subscribers is over the `maxQueued` limit, this will wait to complete until that subscriber processes
+//     * enough of its elements such that `a` is enqueued.
+//     */
+//   def publish1(a: A): F[Unit]
+
+//   /**
+//     * Subscribes for `A` values that are published to this topic.
+//     *
+//     * Pulling on the returned stream opens a "subscription", which allows up to
+//     * `maxQueued` elements to be enqueued as a result of publication.
+//     *
+//     * The first element in the stream is always the last published `A` at the time
+//     * the stream is first pulled from, followed by each published `A` value from that
+//     * point forward.
+//     *
+//     * If at any point, the queue backing the subscription has `maxQueued` elements in it,
+//     * any further publications semantically block until elements are dequeued from the
+//     * subscription queue.
+//     *
+//     * @param maxQueued maximum number of elements to enqueue to the subscription
+//     * queue before blocking publishers
+//     */
+//   def subscribe(maxQueued: Int): Stream[F, A]
+
+//   /**
+//     * Like [[subscribe]] but emits an approximate number of queued elements for this subscription
+//     * with each emitted `A` value.
+//     */
+//   def subscribeSize(maxQueued: Int): Stream[F, (A, Int)]
+
+//   /**
+//     * Signal of current active subscribers.
+//     */
+//   def subscribers: Stream[F, Int]
+
+//   /**
+//     * Returns an alternate view of this `Topic` where its elements are of type `B`,
+//     * given two functions, `A => B` and `B => A`.
+//     */
+//   def imap[B](f: A => B)(g: B => A): Topic[F, B] =
+//     new Topic[F, B] {
+//       def publish: Pipe[F, B, Unit] = sfb => self.publish(sfb.map(g))
+//       def publish1(b: B): F[Unit] = self.publish1(g(b))
+//       def subscribe(maxQueued: Int): Stream[F, B] =
+//         self.subscribe(maxQueued).map(f)
+//       def subscribers: Stream[F, Int] = self.subscribers
+//       def subscribeSize(maxQueued: Int): Stream[F, (B, Int)] =
+//         self.subscribeSize(maxQueued).map { case (a, i) => f(a) -> i }
+//     }
+// }
+
+// object Topic {
+
+//   /**
+//     * Constructs a `Topic` for a provided `Concurrent` datatype. The
+//     * `initial` value is immediately published.
+//     */
+//   def apply[F[_], A](initial: A)(implicit F: Concurrent[F]): F[Topic[F, A]] =
+//     in[F, F, A](initial)
+
+//   /**
+//     * Constructs a `Topic` for a provided `Concurrent` datatype.
+//     * Like [[apply]], but a `Topic` state is initialized using another effect constructor
+//     */
+//   def in[G[_], F[_], A](initial: A)(implicit F: Concurrent[F], G: Sync[G]): G[Topic[F, A]] = {
+//     implicit def eqInstance: Eq[Strategy.State[A]] =
+//       Eq.instance[Strategy.State[A]](_.subscribers.keySet == _.subscribers.keySet)
+
+//     PubSub
+//       .in[G]
+//       .from(PubSub.Strategy.Inspectable.strategy(Strategy.boundedSubscribers(initial)))
+//       .map { pubSub =>
+//         new Topic[F, A] {
+//           def subscriber(size: Int): Stream[F, ((Token, Int), Stream[F, SizedQueue[A]])] =
+//             Stream
+//               .bracket(
+//                 Sync[F]
+//                   .delay((new Token, size))
+//                   .flatTap(selector => pubSub.subscribe(Right(selector)))
+//               )(selector => pubSub.unsubscribe(Right(selector)))
+//               .map { selector =>
+//                 selector ->
+//                   pubSub.getStream(Right(selector)).flatMap {
+//                     case Right(q) => Stream.emit(q)
+//                     case Left(_)  => Stream.empty // impossible
+//                   }
+//               }
+
+//           def publish: Pipe[F, A, Unit] =
+//             _.evalMap(publish1)
+
+//           def publish1(a: A): F[Unit] =
+//             pubSub.publish(a)
+
+//           def subscribe(maxQueued: Int): Stream[F, A] =
+//             subscriber(maxQueued).flatMap { case (_, s) => s.flatMap(q => Stream.emits(q.toQueue)) }
+
+//           def subscribeSize(maxQueued: Int): Stream[F, (A, Int)] =
+//             subscriber(maxQueued).flatMap {
+//               case (selector, stream) =>
+//                 stream
+//                   .flatMap { q =>
+//                     Stream.emits(q.toQueue.zipWithIndex.map { case (a, idx) => (a, q.size - idx) })
+//                   }
+//                   .evalMap {
+//                     case (a, remQ) =>
+//                       pubSub.get(Left(None)).map {
+//                         case Left(s) =>
+//                           (a, s.subscribers.get(selector).map(_.size + remQ).getOrElse(remQ))
+//                         case Right(_) => (a, -1) // impossible
+//                       }
+//                   }
+//             }
+
+//           def subscribers: Stream[F, Int] =
+//             Stream
+//               .bracket(Sync[F].delay(new Token))(token => pubSub.unsubscribe(Left(Some(token))))
+//               .flatMap { token =>
+//                 pubSub.getStream(Left(Some(token))).flatMap {
+//                   case Left(s)  => Stream.emit(s.subscribers.size)
+//                   case Right(_) => Stream.empty //impossible
+//                 }
+//               }
+//         }
+//       }
+//   }
+
+//   private[fs2] object Strategy {
+//     final case class State[A](
+//         last: A,
+//         subscribers: Map[(Token, Int), SizedQueue[A]]
+//     )
+
+//     /**
+//       * Strategy for topic, where every subscriber can specify max size of queued elements.
+//       * If that subscription is exceeded any other `publish` to the topic will hold,
+//       * until such subscriber disappears, or consumes more elements.
+//       *
+//       * @param initial Initial value of the topic.
+//       */
+//     def boundedSubscribers[F[_], A](
+//         start: A
+//     ): PubSub.Strategy[A, SizedQueue[A], State[A], (Token, Int)] =
+//       new PubSub.Strategy[A, SizedQueue[A], State[A], (Token, Int)] {
+//         def initial: State[A] = State(start, Map.empty)
+
+//         def accepts(i: A, state: State[A]): Boolean =
+//           state.subscribers.forall { case ((_, max), q) => q.size < max }
+
+//         def publish(i: A, state: State[A]): State[A] =
+//           State(
+//             last = i,
+//             subscribers = state.subscribers.map { case (k, v) => (k, v :+ i) }
+//           )
+
+//         // Register empty queue
+//         def regEmpty(selector: (Token, Int), state: State[A]): State[A] =
+//           state.copy(subscribers = state.subscribers + (selector -> SizedQueue.empty))
+
+//         def get(selector: (Token, Int), state: State[A]): (State[A], Option[SizedQueue[A]]) =
+//           state.subscribers.get(selector) match {
+//             case None =>
+//               (state, Some(SizedQueue.empty)) // Prevent register, return empty
+//             case r @ Some(q) =>
+//               if (q.isEmpty) (state, None)
+//               else (regEmpty(selector, state), r)
+//           }
+
+//         def empty(state: State[A]): Boolean =
+//           false
+
+//         def subscribe(selector: (Token, Int), state: State[A]): (State[A], Boolean) =
+//           (
+//             state.copy(subscribers = state.subscribers + (selector -> SizedQueue.one(state.last))),
+//             true
+//           )
+
+//         def unsubscribe(selector: (Token, Int), state: State[A]): State[A] =
+//           state.copy(subscribers = state.subscribers - selector)
+//       }
+//   }
+// }