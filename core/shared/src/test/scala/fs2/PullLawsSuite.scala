<<<<<<< HEAD
// TODO
// package fs2
=======
/*
 * Copyright (c) 2013 Functional Streams for Scala
 *
 * Permission is hereby granted, free of charge, to any person obtaining a copy of
 * this software and associated documentation files (the "Software"), to deal in
 * the Software without restriction, including without limitation the rights to
 * use, copy, modify, merge, publish, distribute, sublicense, and/or sell copies of
 * the Software, and to permit persons to whom the Software is furnished to do so,
 * subject to the following conditions:
 *
 * The above copyright notice and this permission notice shall be included in all
 * copies or substantial portions of the Software.
 *
 * THE SOFTWARE IS PROVIDED "AS IS", WITHOUT WARRANTY OF ANY KIND, EXPRESS OR
 * IMPLIED, INCLUDING BUT NOT LIMITED TO THE WARRANTIES OF MERCHANTABILITY, FITNESS
 * FOR A PARTICULAR PURPOSE AND NONINFRINGEMENT. IN NO EVENT SHALL THE AUTHORS OR
 * COPYRIGHT HOLDERS BE LIABLE FOR ANY CLAIM, DAMAGES OR OTHER LIABILITY, WHETHER
 * IN AN ACTION OF CONTRACT, TORT OR OTHERWISE, ARISING FROM, OUT OF OR IN
 * CONNECTION WITH THE SOFTWARE OR THE USE OR OTHER DEALINGS IN THE SOFTWARE.
 */

package fs2
>>>>>>> d455ec82

// import cats.Eq
// import cats.effect.IO
// import cats.effect.laws.discipline.arbitrary._
// import cats.effect.laws.util.TestContext
// import cats.effect.laws.util.TestInstances._
// import cats.implicits._
// import cats.effect.laws.discipline._

// class PullLawsSuite extends Fs2Suite {
//   implicit val ec: TestContext = TestContext()

//   implicit def eqPull[O: Eq, R: Eq]: Eq[Pull[IO, O, R]] = {
//     def normalize(p: Pull[IO, O, R]): IO[Vector[Either[O, R]]] =
//       p.mapOutput(Either.left(_)).flatMap(r => Pull.output1(Right(r))).stream.compile.toVector

//     Eq.instance((x, y) => Eq.eqv(normalize(x), normalize(y)))
//   }

//   checkAll("Sync[Pull[F, O, *]]", SyncTests[Pull[IO, Int, *]].sync[Int, Int, Int])
// }<|MERGE_RESOLUTION|>--- conflicted
+++ resolved
@@ -1,7 +1,3 @@
-<<<<<<< HEAD
-// TODO
-// package fs2
-=======
 /*
  * Copyright (c) 2013 Functional Streams for Scala
  *
@@ -23,8 +19,8 @@
  * CONNECTION WITH THE SOFTWARE OR THE USE OR OTHER DEALINGS IN THE SOFTWARE.
  */
 
-package fs2
->>>>>>> d455ec82
+// TODO
+// package fs2
 
 // import cats.Eq
 // import cats.effect.IO
